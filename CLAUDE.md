# ChunkHound LLM Context

## PROJECT_IDENTITY
ChunkHound: Semantic and regex search tool for codebases with MCP (Model Context Protocol) integration
Built: 100% by AI agents - NO human-written code
Purpose: Transform codebases into searchable knowledge bases for AI assistants

## CRITICAL_CONSTRAINTS
- DuckDB: SINGLE_THREADED_ONLY (concurrent access = segfault/corruption)
- LanceDB: MULTI_PROCESS_SAFE_WITH_MVCC
  - Within process: Single-threaded via SerialDatabaseExecutor (ChunkHound constraint)
  - Between processes: MVCC + automatic conflict resolution (LanceDB internal)
  - Write concurrency: Supported with retry/backoff (handled by LanceDB, not ChunkHound)
  - Read concurrency: Fully concurrent (MVCC snapshots)
  - ChunkHound layer: Serialized DB operations within each process (SerialDatabaseExecutor)
  - LanceDB layer: Handles multi-process coordination via Rust internals (not visible in Python)
- Embedding batching: MANDATORY (100x performance difference)
- Vector index optimization: DROP_BEFORE_BULK_INSERT (20x speedup for >50 embeddings)
- MCP server: NO_STDOUT_LOGS (breaks JSON-RPC protocol)
- File parsing: PARALLEL_BATCHES (CPU-bound parsing across cores, storage remains single-threaded)

## ARCHITECTURE_RATIONALE
- SerialDatabaseProvider: NOT_OPTIONAL (wraps all DB access in single thread)
- Service layers: REQUIRED_FOR_BATCHING (provider-specific optimizations)
- Global state in MCP: STDIO_CONSTRAINT (stateless would break connection)
- Database wrapper: LEGACY_COMPATIBILITY (provides migration path)
- Transaction backup tables: ATOMIC_FILE_UPDATES (ensures consistency)

## CONCURRENCY_MODEL_CLARIFICATION

### LanceDB Multi-Process Architecture
**Important**: LanceDB uses MVCC (Multi-Version Concurrency Control) internally, not exposed file locks

**Architecture Layers**:
1. **ChunkHound Layer** (Python):
   - Uses SerialDatabaseExecutor (single-threaded queue) within each process
   - All DB operations in one process go through single executor thread
   - Prevents intra-process concurrency issues

2. **LanceDB Layer** (Rust):
   - Implements MVCC for multi-process coordination
   - Automatic conflict resolution via retries with exponential backoff
   - Read operations use MVCC snapshots (fully concurrent)
   - Write operations use conflict-free upsert semantics (`merge_insert`)

**Guarantees**:
- **Multi-process safe**: YES - No corruption, automatic conflict resolution
- **Read concurrency**: YES - Multiple processes read simultaneously via MVCC snapshots
- **Write concurrency**: YES - With automatic retry/backoff for conflicts (LanceDB handles internally)
- **Within-process**: SERIALIZED - SerialDatabaseExecutor enforces single-threaded access

**What changed in recent commits**: Improved understanding and documentation
- ChunkHound uses `merge_insert` for idempotency AND concurrent write safety
- LanceDB's MVCC handles multi-process coordination (not ChunkHound's responsibility)
- Conflict resolution via automatic retries happens transparently in Rust layer

### LanceDB Fragmentation and Deduplication

**Fragment Behavior**:
- LanceDB stores data in fragments (separate files per write operation)
- Each `merge_insert` creates a new fragment until compaction threshold (100 operations)
- `.search().where()` queries may return duplicates across fragments before compaction
- `.to_pandas()` properly deduplicates (but not suitable for large result sets)

**Critical Fix Applied** (2025-11-29):
- **Problem**: `search_regex` and `search_semantic` returned duplicate `chunk_id` values
- **Root Cause**: `.search().where()` without vector query doesn't deduplicate across fragments
- **Solution**: Explicit deduplication via `_deduplicate_by_id()` helper after all search queries
- **Impact**: All search results now guaranteed unique, pagination counts accurate

**Deduplication Strategy**:
```python
# ALWAYS deduplicate multi-result queries
results = self._chunks_table.search().where(condition).to_list()
results = _deduplicate_by_id(results)  # Critical for correctness

# Single-result queries don't need deduplication
result = self._files_table.search().where(f"id = {id}").to_list()[0]
```

**When to Deduplicate**:
- ✅ **MUST**: Any query returning multiple chunks (`search_regex`, `get_chunks_by_file_id`)
- ✅ **MUST**: Semantic search (fragments may cause edge cases during concurrent writes)
- ❌ **Skip**: Single-result queries (`get_file_by_id`, `get_chunk_by_id` - first result only)
- ❌ **Skip**: Stats queries (use `.to_pandas()` which deduplicates automatically)

**Testing Requirements**:
- Tests must simulate fragmentation (50+ fragments) to catch deduplication bugs
- Use `fragmented_lancedb_provider` fixture for regression testing
- Verify: `len(chunk_ids) == len(set(chunk_ids))` (no duplicates)

## MODIFICATION_RULES
- NEVER: Remove SerialDatabaseProvider wrapper
- NEVER: Add concurrent database operations (parsing is parallelized, storage is single-threaded)
- NEVER: Use print() in MCP server
- NEVER: Make single-row DB inserts in loops
- NEVER: Use forward references (quotes) in type annotations unless needed
- ALWAYS: Run smoke tests before committing (uv run pytest tests/test_smoke.py)
- ALWAYS: Batch embeddings (min: 100, max: provider_limit)
- ALWAYS: Drop HNSW indexes for bulk inserts > 50 rows
- ALWAYS: Use uv for all Python operations
- ALWAYS: Update version via scripts/update_version.py

## PERFORMANCE_CRITICAL_NUMBERS
| Operation | Unbatched | Batched | Constraint |
|-----------|-----------|---------|------------|
| Embeddings (1000 texts) | 100s | 1s | API rate limits |
| DB inserts (5000 chunks) | 250s | 1s | Index overhead |
| File update (1000 chunks) | 60s | 5s | Drop/recreate indexes |
| File parsing | Sequential | Parallel (CPU cores) | ProcessPoolExecutor |
| DB operations | - | - | Single-threaded only |

### LanceDB Fragment Optimization

Fragment optimization controls when LanceDB compacts data files for better query performance.

| Threshold | Use Case | Write Performance | Read Performance |
|-----------|----------|-------------------|------------------|
| 0 (always) | Testing/development | Slowest (compact every write) | Fastest (always optimized) |
| 50 (aggressive) | Read-heavy workloads | Slower (frequent compaction) | Faster (well optimized) |
| 100 (balanced, default) | Mixed workloads | Good balance | Good balance |
| 500 (conservative) | Write-heavy workloads | Faster (rare compaction) | Slower (fragmented) |

**Configuration**: Set via `lancedb_optimize_fragment_threshold` in database config or `CHUNKHOUND_DATABASE__LANCEDB_OPTIMIZE_FRAGMENT_THRESHOLD` environment variable.

**How it works**: LanceDB stores data in fragments. More fragments = slower reads but faster writes. Optimization merges fragments to improve read performance at the cost of write overhead.

## KEY_COMMANDS
```bash
# Development
lint: uv run ruff check chunkhound
typecheck: uv run mypy chunkhound
test: uv run pytest tests/ -n auto
smoke: uv run pytest tests/test_smoke.py -v -n auto # ALWAYS run before commits
format: uv run ruff format chunkhound

# Version management
update_version: uv run scripts/update_version.py X.Y.Z

# Running
index: uv run chunkhound index [directory]
mcp_stdio: uv run chunkhound mcp stdio
mcp_http: uv run chunkhound mcp http --port 5173
```

## COMMON_ERRORS_AND_SOLUTIONS
- "database is locked": SerialDatabaseProvider not wrapping call
- "segmentation fault": Concurrent DB access attempted
- "Rate limit exceeded": Reduce embedding_batch_size or max_concurrent_batches
- "Out of memory": Reduce chunk_batch_size or file_batch_size
- JSON-RPC errors: Check for print() statements in mcp_server/ (stdio.py, http_server.py, tools.py)
- "unsupported operand type(s) for |: 'str' and 'NoneType'": Forward reference with | operator (remove quotes)

## KNOWN_DEPRECATION_WARNINGS

### HDBSCAN + scikit-learn: force_all_finite Parameter (Non-Breaking)
**Warning Message:**
```
FutureWarning: 'force_all_finite' was renamed to 'ensure_all_finite' in 1.6 and will be removed in 1.8.
  warnings.warn(
```

**Root Cause:**
- HDBSCAN 0.8.40 uses deprecated `force_all_finite` parameter in sklearn's `check_array()` function
- Appears in clustering service during Code Research tool execution
- Source: `/Users/ofri/Documents/GitHub/chunkhound/chunkhound/.venv/lib/python3.11/site-packages/hdbscan/hdbscan_.py:753,1211`

**Current Impact:**
- ⚠️ Warning only (does not break functionality)
- sklearn 1.7.2: Compatible but shows deprecation warning
- sklearn 1.8: Will become an error if HDBSCAN not updated

**Resolution Status:**
- Upstream issue: https://github.com/scikit-learn-contrib/hdbscan/issues/689 (Open)
- ChunkHound code: No changes required (correct API usage)
- Waiting for HDBSCAN upstream fix

**Action Required:**
- Monitor HDBSCAN releases for sklearn 1.8 compatibility
- Warning is non-breaking; safe to ignore until HDBSCAN upstream fix

## MIGRATION_NOTES

### Clustering Algorithm: K-means → HDBSCAN (Two-Phase Approach)

**What Changed:**
- **Old**: K-means clustering with predetermined k (calculated from token budget)
- **New**: Two-phase HDBSCAN clustering:
  - Phase 1: HDBSCAN discovers natural semantic clusters
  - Phase 2: Greedy grouping merges clusters to approach token budget

**Impact on Users:**
1. **Cluster Assignments**: Files may be grouped differently due to semantic clustering
2. **Cluster Counts**: Number of clusters may vary (HDBSCAN finds natural groups vs. fixed k)
3. **Outlier Detection**: HDBSCAN identifies semantically distant files as outliers, merging them into nearest clusters when possible
4. **Metadata Schema**: New fields added to clustering metadata:
   - `num_native_clusters`: Natural clusters discovered by HDBSCAN (Phase 1)
   - `num_outliers`: Files detected as outliers (noise points)
   - `num_clusters`: Final cluster count after merging (Phase 2) - **existing field**

**Benefits:**
- More semantic clustering (files grouped by meaning, not arbitrary k)
- Better handling of diverse codebases (natural cluster discovery)
- Outlier detection identifies files that don't fit semantically

**Performance Considerations:**
- HDBSCAN has O(n²) complexity for baseline implementation (vs. K-means O(n·k·d·iterations))
- For typical workloads (n<1000 files for synthesis), O(n²) is acceptable but untested
- Greedy merge phase is O(k³) typical case, O(k⁴) worst-case where k = num_native_clusters (typically <100)
- Performance testing recommended before production use at scale

**Backward Compatibility:**
- **API**: `ClusteringService.cluster_files()` signature unchanged
- **Metadata**: Existing fields (`num_clusters`, `total_files`, etc.) remain unchanged
- **Integration**: No changes required to synthesis_engine.py or other consumers

**Migration Path:**
- No action required for most users
- If you have custom code that inspects clustering metadata keys, update to handle new fields
- If synthesis quality changes, file a bug report with comparison results

## DIRECTORY_STRUCTURE
```
chunkhound/
├── providers/         # Database and embedding implementations
├── services/          # Orchestration and batching logic
├── core/              # Data models and configuration
├── interfaces/        # Protocol definitions (contracts)
├── api/               # CLI and HTTP interfaces
├── mcp_server/        # MCP server implementations
│   ├── stdio.py       # Stdio transport server
│   ├── http_server.py # HTTP transport server
│   ├── tools.py       # Unified tool registry (single source of truth)
│   ├── base.py        # Common server base class
│   └── common.py      # Shared utilities
├── database.py        # Legacy compatibility wrapper
└── CLAUDE.md files    # Directory-specific LLM context
```

## TECHNOLOGY_STACK
- Python 3.10+ (async/await patterns)
- uv (package manager - ALWAYS use this)
- DuckDB (primary) / LanceDB (alternative)
- Tree-sitter (27 language parsers: Python, JavaScript, TypeScript, JSX, TSX, Java, Kotlin, Groovy, C, C++, C#, Go, Rust, Haskell, Swift, Bash, MATLAB, Makefile, Objective-C, PHP, Vue, Zig, JSON, YAML, TOML, HCL, Markdown)
- Custom parsers (2 formats: TEXT, PDF)
<<<<<<< HEAD
- Embedding providers: OpenAI, Ollama, VoyageAI
- LLM providers (for deep research): OpenAI, Gemini (Google Gen AI SDK), Claude Code CLI, Codex CLI
=======
- OpenAI/Ollama/VoyageAI embeddings
- Anthropic/OpenAI/Ollama LLMs for deep research
>>>>>>> fac935e6
- MCP protocol (stdio and HTTP)
- Pydantic (configuration validation)

## LLM_PROVIDERS

ChunkHound supports multiple LLM providers for deep research code analysis with dual-model architecture (utility + synthesis).

### Supported Providers

**1. Anthropic (Native Provider)** - RECOMMENDED for quality
- Models: Claude 4.5 generation (Opus 4.5, Sonnet 4.5, Haiku 4.5)
- Extended Thinking: Shows Claude's reasoning process before final response
- Interleaved Thinking: Thinking between tool calls for sophisticated reasoning
- Effort Parameter: Control token usage vs thoroughness tradeoff (Opus 4.5 only)
- Context Management: Automatic clearing of tool results and thinking blocks
- Tool Use: Function calling with JSON schema validation
- Structured Output: Tool-based (more reliable than prompt engineering)
- Streaming: Required for outputs > 21,333 tokens
- Default: Haiku 4.5 (utility), Sonnet 4.5 (synthesis)

**2. OpenAI**
- Models: GPT-5 series, GPT-4 series
- Structured Output: Native JSON schema validation
- Default: GPT-5-Nano (utility), GPT-5 (synthesis)

**3. Ollama** (Local)
- Models: Any Ollama-compatible model
- Use case: Local development, privacy-sensitive workloads

**4. Claude Code CLI**
- Integration with Claude Code editor
- Uses Claude Haiku 4.5 for both roles

**5. Codex CLI**
- Configurable reasoning effort (minimal/low/medium/high)

### Anthropic Extended Thinking

**What it is**: Claude shows its reasoning process in separate thinking blocks before generating the final response.

**When to use**:
- Complex code analysis requiring step-by-step reasoning
- Mathematical or logical problems
- Multi-step transformations
- Architectural decisions

**Configuration**:
```bash
export CHUNKHOUND_LLM_PROVIDER="anthropic"
export CHUNKHOUND_LLM_API_KEY="sk-ant-api03-..."
export CHUNKHOUND_LLM_ANTHROPIC_THINKING_ENABLED="true"
export CHUNKHOUND_LLM_ANTHROPIC_THINKING_BUDGET_TOKENS="10000"  # Min: 1024
export CHUNKHOUND_LLM_ANTHROPIC_INTERLEAVED_THINKING="true"  # Optional: thinking between tool calls
```

**Supported Models**:
- claude-opus-4-5-20251101: Most capable model with effort control (supports effort parameter)
- claude-sonnet-4-5-20250929: Smartest model for complex agents and coding
- claude-haiku-4-5-20251001: Fastest model with near-frontier intelligence
- claude-opus-4-1-20250805: Exceptional model for specialized reasoning (legacy)

**Important**: `max_tokens` must be greater than `thinking.budget_tokens`. The provider automatically adjusts if needed.

**Token Billing**: Billed for FULL thinking tokens (not just the summary shown in response).

### Opus 4.5 Effort Parameter

**What it is**: Controls how many tokens Claude uses when responding, trading off between thoroughness and efficiency. Only available on Opus 4.5.

**Effort Levels**:
- `high`: Maximum capability—Claude uses as many tokens as needed (default)
- `medium`: Balanced approach with moderate token savings
- `low`: Most efficient—significant token savings with some capability reduction

**Configuration**:
```bash
export CHUNKHOUND_LLM_PROVIDER="anthropic"
export CHUNKHOUND_LLM_SYNTHESIS_MODEL="claude-opus-4-5-20251101"
export CHUNKHOUND_LLM_ANTHROPIC_EFFORT="medium"  # low, medium, or high
```

**Use Cases**:
- Use `high` (default) for complex reasoning, difficult coding problems
- Use `medium` for balanced speed/quality
- Use `low` for simple tasks, subagent operations, high-volume use cases

### Anthropic Context Management

**What it is**: Automatic management of conversation context to stay within limits.

**Strategies**:
- `clear_thinking_20251015`: Clears older thinking blocks from previous turns
- `clear_tool_uses_20250919`: Clears old tool results when context grows

**Configuration**:
```bash
export CHUNKHOUND_LLM_ANTHROPIC_CONTEXT_MANAGEMENT_ENABLED="true"
export CHUNKHOUND_LLM_ANTHROPIC_CLEAR_THINKING_KEEP_TURNS="2"  # Keep last 2 turns
export CHUNKHOUND_LLM_ANTHROPIC_CLEAR_TOOL_USES_TRIGGER_TOKENS="100000"
export CHUNKHOUND_LLM_ANTHROPIC_CLEAR_TOOL_USES_KEEP="5"  # Keep last 5 tool uses
```

### Configuration Examples

**Anthropic with Extended Thinking**:
```bash
export CHUNKHOUND_LLM_PROVIDER="anthropic"
export CHUNKHOUND_LLM_API_KEY="$ANTHROPIC_API_KEY"
export CHUNKHOUND_LLM_ANTHROPIC_THINKING_ENABLED="true"
export CHUNKHOUND_LLM_ANTHROPIC_THINKING_BUDGET_TOKENS="10000"
export CHUNKHOUND_LLM_UTILITY_MODEL="claude-haiku-4-5-20251001"
export CHUNKHOUND_LLM_SYNTHESIS_MODEL="claude-sonnet-4-5-20250929"
```

**Anthropic Opus 4.5 with Full Features**:
```bash
export CHUNKHOUND_LLM_PROVIDER="anthropic"
export CHUNKHOUND_LLM_API_KEY="$ANTHROPIC_API_KEY"
export CHUNKHOUND_LLM_SYNTHESIS_MODEL="claude-opus-4-5-20251101"
export CHUNKHOUND_LLM_ANTHROPIC_THINKING_ENABLED="true"
export CHUNKHOUND_LLM_ANTHROPIC_THINKING_BUDGET_TOKENS="16000"
export CHUNKHOUND_LLM_ANTHROPIC_INTERLEAVED_THINKING="true"
export CHUNKHOUND_LLM_ANTHROPIC_EFFORT="medium"
export CHUNKHOUND_LLM_ANTHROPIC_CONTEXT_MANAGEMENT_ENABLED="true"
```

**OpenAI**:
```bash
export CHUNKHOUND_LLM_PROVIDER="openai"
export CHUNKHOUND_LLM_API_KEY="$OPENAI_API_KEY"
export CHUNKHOUND_LLM_UTILITY_MODEL="gpt-5-nano"
export CHUNKHOUND_LLM_SYNTHESIS_MODEL="gpt-5"
```

**Ollama (Local)**:
```bash
export CHUNKHOUND_LLM_PROVIDER="ollama"
export CHUNKHOUND_LLM_BASE_URL="http://localhost:11434/v1"
export CHUNKHOUND_LLM_UTILITY_MODEL="llama3.2"
export CHUNKHOUND_LLM_SYNTHESIS_MODEL="llama3.2"
```

### Provider-Specific Features

| Feature | Anthropic | OpenAI | Ollama |
|---------|-----------|--------|--------|
| Extended Thinking | ✅ (native) | ❌ | ❌ |
| Interleaved Thinking | ✅ (Claude 4) | ❌ | ❌ |
| Effort Parameter | ✅ (Opus 4.5 only) | ❌ | ❌ |
| Context Management | ✅ (beta) | ❌ | ❌ |
| Structured Output | ✅ (tool-based) | ✅ (native) | ⚠️ (limited) |
| Tool Use | ✅ | ✅ | ⚠️ (limited) |
| Streaming | ✅ | ✅ | ✅ |
| Custom Endpoint | ✅ | ✅ | ✅ |

### Testing LLM Providers

```bash
# Manual integration test (all features)
source ~/.env.private
uv run python tests/manual/test_anthropic_thinking.py

# Unit tests
uv run pytest tests/test_anthropic_provider.py -v
```

## RERANKING_SUPPORT

### Overview
ChunkHound supports reranking for multi-hop semantic search, enabling more accurate search results by combining vector similarity with learned relevance scoring.

### Supported Formats
Two reranking API formats are supported with automatic format detection:

**1. Cohere Format** (Traditional format, widely supported)
- Request: `{"model": "...", "query": "...", "documents": [...], "top_n": 10}`
- Response: `{"results": [{"index": 0, "relevance_score": 0.95}, ...]}`
- Model: REQUIRED in request payload
- Use case: vLLM, Cohere API, OpenAI-compatible rerankers

**2. TEI Format** (Hugging Face Text Embeddings Inference)
- Request: `{"query": "...", "texts": [...]}`
- Response (two variants):
  - **Real TEI servers**: `[{"index": 0, "score": 0.95}, ...]` (bare array)
  - **Some proxies/mocks**: `{"results": [{"index": 0, "score": 0.95}, ...]}` (wrapped)
  - **Note**: ChunkHound automatically normalizes both variants to wrapped format internally
- Model: Set at deployment time with `--model-id` flag (optional in request)
- Authorization: Supports `Authorization: Bearer <token>` header when TEI uses `--api-key`
- Use case: TEI servers (BAAI/bge-reranker-base, Alibaba-NLP/gte-reranker, etc.)

**Default:** `auto` mode - automatically detects format from first response (Cohere if `rerank_model` set, TEI otherwise)

### Configuration

**Minimal TEI Configuration (no model field):**
```json
{
  "embedding": {
    "provider": "openai",
    "base_url": "http://localhost:11434/v1",
    "model": "nomic-embed-text",
    "rerank_url": "http://localhost:8080/rerank",
    "rerank_format": "tei"
  }
}
```

**TEI with Optional Model (for documentation):**
```json
{
  "embedding": {
    "rerank_model": "BAAI/bge-reranker-base",
    "rerank_url": "http://localhost:8080/rerank",
    "rerank_format": "tei",
    "api_key": "tei-secret-key"
  }
}
```

**Cohere Format (requires model):**
```json
{
  "embedding": {
    "rerank_model": "rerank-english-v3.0",
    "rerank_url": "http://localhost:8001/rerank",
    "rerank_format": "cohere"
  }
}
```

**Auto-Detection (default):**
```json
{
  "embedding": {
    "rerank_format": "auto"
  }
}
```

### Format Selection Logic
1. **Explicit format** (`rerank_format: "tei"` or `"cohere"`): Use specified format
2. **Auto mode** (`rerank_format: "auto"`):
   - **First request**: Sends format based on config (Cohere if `rerank_model` set, TEI otherwise)
   - **Response parsing**: Detects actual format from response field names (`relevance_score` = Cohere, `score` = TEI)
   - **Subsequent requests**: Uses cached detected format for all future requests
   - **Important**: First request may fail if config-based guess doesn't match server format
   - **Recommendation**: Use explicit format for production to avoid first-request failures
3. **Format detection**: Based on response field names (`relevance_score` vs `score`)
4. **Thread safety**: Format caching is protected by async lock to prevent race conditions

### Validation Rules
- TEI format: `rerank_model` is OPTIONAL (model set at deployment)
- Cohere format: `rerank_model` is REQUIRED
- Both formats: `rerank_url` must be set (absolute or relative to `base_url`)
- Authorization: `api_key` added to `Authorization` header when set

### Common Patterns

**Dual-Endpoint (Ollama + TEI):**
```bash
# Embeddings from Ollama (port 11434)
# Reranking from TEI server (port 8080)
export CHUNKHOUND_EMBEDDING__BASE_URL=http://localhost:11434/v1
export CHUNKHOUND_EMBEDDING__MODEL=nomic-embed-text
export CHUNKHOUND_EMBEDDING__RERANK_URL=http://localhost:8080/rerank
export CHUNKHOUND_EMBEDDING__RERANK_FORMAT=tei
export CHUNKHOUND_EMBEDDING__RERANK_BATCH_SIZE=32  # Match TEI server --max-batch-size limit
```

**TEI Deployment Example:**
```bash
docker run --gpus all -p 8080:80 \
  -v $PWD/data:/data \
  ghcr.io/huggingface/text-embeddings-inference:1.8 \
  --model-id BAAI/bge-reranker-base \
  --api-key my-secret-key
```

### Verifying Configuration

**Test TEI Endpoint:**
```bash
# Health check
curl http://localhost:8080/health

# Test rerank (TEI format)
curl -X POST http://localhost:8080/rerank \
  -H "Content-Type: application/json" \
  -H "Authorization: Bearer your-api-key" \
  -d '{"query": "python programming", "texts": ["def main():", "function test() {}"]}'

# Expected response (real TEI servers return bare array):
# [{"index": 0, "score": 0.95}, {"index": 1, "score": 0.12}]
# Note: Some proxies may wrap as {"results": [...]} - ChunkHound handles both
```

**Test Cohere Format (vLLM/Cohere):**
```bash
curl -X POST http://localhost:8001/rerank \
  -H "Content-Type: application/json" \
  -d '{"model": "rerank-model", "query": "test", "documents": ["doc1", "doc2"]}'

# Expected response:
# {"results": [{"index": 0, "relevance_score": 0.95}, ...]}
```

**Verify ChunkHound Connection:**
```python
from chunkhound.providers.embeddings.openai_provider import OpenAIEmbeddingProvider

provider = OpenAIEmbeddingProvider(
    base_url="http://localhost:11434/v1",
    model="nomic-embed-text",
    rerank_url="http://localhost:8080/rerank",
    rerank_format="tei"
)

# Test reranking
results = await provider.rerank("test query", ["doc1", "doc2", "doc3"])
print(f"Success! Got {len(results)} results")
```

### Implementation Details
- Automatic batch splitting for reranking (user-configurable via `rerank_batch_size`)
- Model-specific batch limits: Qwen3-8B (64), Qwen3-4B (96), Qwen3-0.6B (128), others (128 default)
- Bounded override pattern: User can set `rerank_batch_size`, but clamped to model caps for safety
- Multi-hop search: 1 initial rerank + N expansion reranks (typically 0-3)
- Time limits: 5 second cap to prevent excessive API calls
- Graceful degradation: Falls back to similarity scores if reranking fails
- Format caching: Auto-detected format cached to avoid repeated detection
- Bounds checking: Returned indices validated against original document count
- Thread safety: Async lock protects format detection cache

### Error Scenarios and Recovery

**Server Not Available**
- **Error**: `httpx.ConnectError: Failed to connect to rerank service`
- **Cause**: Rerank server not running or incorrect URL
- **Recovery**: Start server or verify `rerank_url` configuration
- **Check**: `curl http://localhost:8080/rerank` should respond

**Format Mismatch**
- **Error**: Missing required fields in response (e.g., `rerank_model is required`)
- **Cause**: Server expects different format than configured
- **Recovery**: Set `rerank_format` to match server (TEI for TEI servers, Cohere for vLLM/Cohere)
- **Check**: Test endpoint with both formats to determine which works

**Malformed Response**
- **Error**: `Invalid rerank response: missing 'results' field`
- **Cause**: Server returned unexpected response structure
- **Recovery**: Check server logs, verify server is rerank-compatible
- **Validation**: ChunkHound validates all responses and skips invalid entries

**Out-of-Bounds Indices**
- **Behavior**: Invalid indices silently skipped, logged as warnings
- **Cause**: Buggy rerank server returning indices >= num_documents
- **Recovery**: Check server implementation, update if necessary
- **Protection**: Bounds checking prevents downstream crashes

**Timeout**
- **Error**: `Rerank request timed out after 30s`
- **Cause**: Rerank server slow or unresponsive
- **Recovery**: Increase timeout via `CHUNKHOUND_EMBEDDING__TIMEOUT`
- **Default**: 30 seconds for rerank requests

**Batch Size Mismatch**
- **Error**: `Client error '413 Payload Too Large'` or `batch size X > maximum allowed batch size Y`
- **Cause**: ChunkHound model-default batch size exceeds server limit (e.g., Qwen3-8B sends 64, TEI limit is 32)
- **Recovery**: Set `CHUNKHOUND_EMBEDDING__RERANK_BATCH_SIZE` to match server limit
- **Example**: `export CHUNKHOUND_EMBEDDING__RERANK_BATCH_SIZE=32` for TEI servers
- **Note**: User override is bounded by model caps for safety (prevents OOM)

## LLM_PROVIDERS

### Overview
ChunkHound supports multiple LLM providers for deep research (`code_research` tool). Dual-model architecture: utility (fast, cheap) and synthesis (high-quality, large-context).

### Supported Providers

**1. Gemini (Google Gen AI SDK)**
- Models: gemini-3-pro-preview (default), gemini-2.5-pro, gemini-2.5-flash
- Features: Native async with .aio client, thinking_level/thinking_budget support, structured outputs
- Authentication: API key from https://aistudio.google.com/apikey
- Best for: Advanced reasoning, cost-effective with Flash models
- Implementation: Uses official `google-genai` SDK with proper async patterns

**2. Claude Code CLI**
- Models: claude-sonnet-4-5-20250929, claude-haiku-4-5-20251001
- Features: Uses existing Claude subscription (no API credits), workspace isolation
- Authentication: Subscription-based (no API key needed)
- Best for: Users with Claude Pro/Team subscriptions

**3. Codex CLI**
- Models: configurable via CHUNKHOUND_CODEX_DEFAULT_MODEL
- Features: Reasoning effort control, local deployment support
- Authentication: CLI handles auth
- Best for: Custom local deployments

### Configuration
```bash
# Gemini provider
export CHUNKHOUND_LLM__PROVIDER=gemini
export CHUNKHOUND_LLM__API_KEY=your-google-ai-key
export CHUNKHOUND_LLM__UTILITY_MODEL=gemini-2.5-flash
export CHUNKHOUND_LLM__SYNTHESIS_MODEL=gemini-3-pro-preview

# OpenAI provider
export CHUNKHOUND_LLM__PROVIDER=openai
export CHUNKHOUND_LLM__API_KEY=your-openai-key

# Claude Code CLI provider (no API key)
export CHUNKHOUND_LLM__PROVIDER=claude-code-cli
```

### Common Errors
- "API key required": Set CHUNKHOUND_LLM__API_KEY for OpenAI/Gemini
- "Model not found" (404): Check model name or API availability
- "Rate limit exceeded" (429): Reduce concurrency or add delays
- "Invalid authentication" (401/403): Verify API key is correct

## TESTING_APPROACH
- Smoke tests: MANDATORY before any commit (tests/test_smoke.py)
  - Module imports: Catches syntax/type annotation errors at import time
  - CLI commands: Ensures all commands at least show help
  - Server startup: Verifies servers can start without crashes
- Unit tests: Core logic (chunking, parsing)
- Integration tests: Provider implementations
- System tests: End-to-end workflows
- Performance tests: Batching optimizations
- Concurrency tests: Thread safety verification

## VERSION_MANAGEMENT
**Dynamic versioning via hatch-vcs** - version automatically derived from git tags
- Source of truth: Git tags (format: v4.0.1, v4.1.0b1, v4.1.0rc2)
- Generated file: chunkhound/_version.py (auto-created during build, gitignored)
- Import location: chunkhound/version.py (imports from _version.py or metadata)
- **PEP 440 compliant**: Supports pre-release versions (alpha, beta, rc)
- Create new version:
  - Release: `uv run scripts/update_version.py 4.1.0`
  - Beta: `uv run scripts/update_version.py 4.1.0b1`
  - Release candidate: `uv run scripts/update_version.py 4.1.0rc1`
  - Bump: `--bump major|minor|patch [prerelease]`
    - Example: `uv run scripts/update_version.py --bump minor b1` → creates v4.1.0b1
- NEVER manually edit version strings - create git tags instead

## PUBLISHING_PROCESS
### Pre-release Checklist
1. Create version tag: `uv run scripts/update_version.py X.Y.Z[{a|b|rc}N]` or `--bump major|minor|patch [prerelease]`
   - Release: `uv run scripts/update_version.py 4.1.0` → creates v4.1.0
   - Beta: `uv run scripts/update_version.py 4.1.0b1` → creates v4.1.0b1
   - RC: `uv run scripts/update_version.py 4.1.0rc1` → creates v4.1.0rc1
   - Bump to beta: `uv run scripts/update_version.py --bump minor b1` → creates v4.1.0b1
   - Version automatically derived from tag during build via hatch-vcs
2. Run smoke tests: `uv run pytest tests/test_smoke.py -v` (MANDATORY)
3. Prepare release: `./scripts/prepare_release.sh`
4. Test local install: `pip install dist/chunkhound-X.Y.Z-py3-none-any.whl`
5. Push tag: `git push origin vX.Y.Z[{a|b|rc}N]`

### Dependency Locking Strategy
- `pyproject.toml`: Flexible constraints (>=) for library compatibility
- `uv.lock`: Exact versions for development reproducibility
- `requirements-lock.txt`: Exact versions for production deployment
- `prepare_release.sh` regenerates lock file with: `uv pip compile pyproject.toml --all-extras -o requirements-lock.txt`

### Publishing Commands
```bash
# Prepare release (includes lock file regeneration)
./scripts/prepare_release.sh

# Publish to PyPI (requires PYPI_TOKEN)
uv publish

# Verify published package
pip install chunkhound==X.Y.Z
chunkhound --version
```

### Release Artifacts
- `dist/*.whl`: Python wheel for pip install
- `dist/*.tar.gz`: Source distribution
- `dist/SHA256SUMS`: Checksums for verification
- `requirements-lock.txt`: Exact dependency versions

## PROJECT_MAINTENANCE
- Tickets: /tickets/ directory (active) and /tickets/closed/ (completed)
- No human editing expected - optimize for LLM modification
- All code patterns should be self-documenting with rationale
- Performance numbers justify architectural decisions
- Smoke tests: MANDATORY guardrails preventing import/startup failures
- Testing philosophy: Fast feedback loops for AI development cycles<|MERGE_RESOLUTION|>--- conflicted
+++ resolved
@@ -243,13 +243,8 @@
 - DuckDB (primary) / LanceDB (alternative)
 - Tree-sitter (27 language parsers: Python, JavaScript, TypeScript, JSX, TSX, Java, Kotlin, Groovy, C, C++, C#, Go, Rust, Haskell, Swift, Bash, MATLAB, Makefile, Objective-C, PHP, Vue, Zig, JSON, YAML, TOML, HCL, Markdown)
 - Custom parsers (2 formats: TEXT, PDF)
-<<<<<<< HEAD
 - Embedding providers: OpenAI, Ollama, VoyageAI
 - LLM providers (for deep research): OpenAI, Gemini (Google Gen AI SDK), Claude Code CLI, Codex CLI
-=======
-- OpenAI/Ollama/VoyageAI embeddings
-- Anthropic/OpenAI/Ollama LLMs for deep research
->>>>>>> fac935e6
 - MCP protocol (stdio and HTTP)
 - Pydantic (configuration validation)
 
