#!/usr/bin/env python3
"""
Smoke tests to catch basic import and startup failures.

These tests are designed to catch crashes that occur during:
1. Module import time (like type annotation syntax errors)
2. CLI command initialization
3. Basic server startup

They run quickly and should be part of every test run.
"""

import subprocess
import importlib
import pkgutil
import sys
import os
import asyncio
import pytest
from pathlib import Path

# Import Windows-safe subprocess utilities
from tests.utils.windows_subprocess import create_subprocess_exec_safe, get_safe_subprocess_env
from tests.utils.windows_compat import windows_safe_tempdir
from tests.utils import SubprocessJsonRpcClient

# Add parent directory to path to import chunkhound
sys.path.insert(0, str(Path(__file__).parent.parent))
import chunkhound


class TestModuleImports:
    """Test that all modules can be imported without errors."""

    def test_all_modules_import(self):
        """Test that all chunkhound modules can be imported."""
        failed_imports = []

        # Walk through all chunkhound modules
        for _, module_name, _ in pkgutil.walk_packages(
            chunkhound.__path__, prefix="chunkhound."
        ):
            try:
                importlib.import_module(module_name)
            except Exception as e:
                failed_imports.append((module_name, str(e)))

        if failed_imports:
            error_msg = "Failed to import modules:\n"
            for module, error in failed_imports:
                error_msg += f"  - {module}: {error}\n"
            pytest.fail(error_msg)

    def test_critical_imports(self):
        """Test critical modules that have caused issues before."""
        critical_modules = [
            "chunkhound.mcp_server.stdio",
            "chunkhound.api.cli.main",
            "chunkhound.database",
            "chunkhound.embeddings",
        ]

        for module_name in critical_modules:
            try:
                importlib.import_module(module_name)
            except Exception as e:
                pytest.fail(f"Failed to import {module_name}: {e}")


class TestCLICommands:
    """Test that CLI commands at least show help without crashing."""

    @pytest.mark.parametrize(
        "command",
        [
            ["chunkhound", "--help"],
            ["chunkhound", "--version"],
            ["chunkhound", "index", "--help"],
            ["chunkhound", "search", "--help"],
            ["chunkhound", "research", "--help"],
            ["chunkhound", "mcp", "--help"],
            ["chunkhound", "calibrate", "--help"],
        ],
    )
    def test_cli_help_commands(self, command):
        """Test that CLI help commands work without crashing."""
        result = subprocess.run(
            ["uv", "run"] + command, capture_output=True, text=True, timeout=5
        )

        # Help commands should exit with 0
        assert result.returncode == 0, (
            f"Command {' '.join(command)} failed with code {result.returncode}\n"
            f"stderr: {result.stderr}"
        )

        # Should have some output
        assert result.stdout or result.stderr, (
            f"Command {' '.join(command)} produced no output"
        )

<<<<<<< HEAD
    def test_mcp_http_import(self):
        """Test that we can at least import the MCP HTTP server module.

        This specific test would have caught the type annotation bug.
        """
        result = subprocess.run(
            [
                "uv",
                "run",
                "python",
                "-c",
                "import chunkhound.mcp_server.http_server; print('OK')",
            ],
            capture_output=True,
            text=True,
            timeout=15,
        )

        assert result.returncode == 0, (
            f"Failed to import mcp_http_server\nstderr: {result.stderr}"
        )
        assert "OK" in result.stdout


=======
>>>>>>> a2c54667
class TestServerStartup:
    """Test that servers can at least start without immediate crashes."""

    @pytest.mark.asyncio
    async def test_mcp_stdio_server_help(self):
        """Test that MCP stdio server responds to help."""
        proc = await create_subprocess_exec_safe(
            "uv",
            "run",
            "chunkhound",
            "mcp",
            "--stdio",
            "--help",
            stdout=asyncio.subprocess.PIPE,
            stderr=asyncio.subprocess.PIPE,
            env=get_safe_subprocess_env(),
        )

        stdout, stderr = await proc.communicate()

        assert proc.returncode == 0, (
            f"MCP stdio help failed with code {proc.returncode}\n"
            f"stderr: {stderr.decode()}"
        )

    @pytest.mark.asyncio
    async def test_mcp_stdio_server_starts(self):
        """Test that MCP stdio server can start without immediate crashes."""
        import tempfile
        import json

        # Create a temporary directory to avoid indexing the current directory
        with tempfile.TemporaryDirectory() as temp_dir:
            temp_path = Path(temp_dir)
            
            # Create minimal config file (required for Config() creation)
            config_path = temp_path / ".chunkhound.json"
            db_path = temp_path / ".chunkhound" / "test.db"
            db_path.parent.mkdir(exist_ok=True)
            
            config = {
                "database": {"path": str(db_path), "provider": "duckdb"},
                "indexing": {"include": ["*.py"]}
            }
            config_path.write_text(json.dumps(config))
            
            # Test that the server starts without crashing
            proc = await create_subprocess_exec_safe(
                "uv",
                "run",
                "python", "-c",
                f'''
import sys
import os
sys.path.insert(0, "{os.getcwd()}")
from chunkhound.mcp_server.stdio import main
import asyncio

async def test():
    # Set minimal config
    os.environ["CHUNKHOUND_EMBEDDING__PROVIDER"] = "openai"
    os.environ["CHUNKHOUND_EMBEDDING__API_KEY"] = "test"
    
    # Test we can import without immediate crash
    try:
        # Just test that critical imports work - this catches most startup issues
        from chunkhound.mcp_server.stdio import StdioMCPServer
        from chunkhound.core.config.config import Config

        # Test config creation
        config = Config()

        print("SUCCESS: MCP server imports and config creation work")
        return 0
    except Exception as e:
        print(f"FAILED: {{e}}")
        return 1

sys.exit(asyncio.run(test()))
                ''',
                stdout=asyncio.subprocess.PIPE,
                stderr=asyncio.subprocess.PIPE,
                cwd=temp_dir,  # Run from temp directory that has .chunkhound.json
            )

            try:
                stdout, stderr = await asyncio.wait_for(proc.communicate(), timeout=10.0)
                
                if proc.returncode != 0:
                    pytest.fail(
                        f"MCP stdio server initialization failed with code {proc.returncode}\n"
                        f"stdout: {stdout.decode()}\n"
                        f"stderr: {stderr.decode()}"
                    )
                
                # Check for success message
                assert "SUCCESS:" in stdout.decode(), f"Expected success message, got: {stdout.decode()}"

            except asyncio.TimeoutError:
                proc.kill()
                await proc.wait()
                pytest.fail("MCP stdio server test timed out")

    @pytest.mark.asyncio
    async def test_mcp_stdio_protocol_handshake(self):
        """Test MCP stdio server completes full protocol handshake with tool discovery."""
        import json
        
        with windows_safe_tempdir() as temp_path:
            
            # Create minimal test content (server will auto-index on startup)
            test_file = temp_path / "test.py"
            test_file.write_text("def hello(): return 'world'")
            
            # Create minimal config
            config_path = temp_path / ".chunkhound.json"
            db_path = temp_path / ".chunkhound" / "test.db"
            db_path.parent.mkdir(exist_ok=True)
            
            config = {
                "database": {"path": str(db_path), "provider": "duckdb"},
                "indexing": {"include": ["*.py"]}
            }

            # Add embedding config if API key available
            # Note: code_research requires reranker+LLM to EXECUTE, but only embeddings to REGISTER
            api_key = os.environ.get("OPENAI_API_KEY")
            if api_key:
                config["embedding"] = {
                    "provider": "openai",
                    "model": "text-embedding-3-small"
                }

            config_path.write_text(json.dumps(config))

            # Start MCP server (it will auto-index on startup)
            mcp_env = get_safe_subprocess_env(os.environ)
            mcp_env["CHUNKHOUND_MCP_MODE"] = "1"
            
            proc = await create_subprocess_exec_safe(
                "uv", "run", "chunkhound", "mcp", str(temp_path),
                cwd=str(temp_path),
                env=mcp_env,
                stdin=asyncio.subprocess.PIPE,
                stdout=asyncio.subprocess.PIPE,
                stderr=asyncio.subprocess.PIPE
            )
            
            client = SubprocessJsonRpcClient(proc)
            await client.start()

            try:
                # 1. Send initialize request
                init_result = await client.send_request(
                    "initialize",
                    {
                        "protocolVersion": "2024-11-05",
                        "capabilities": {},
                        "clientInfo": {"name": "test", "version": "1.0"}
                    },
                    timeout=10.0
                )

                # Verify response structure
                assert "serverInfo" in init_result, f"No serverInfo in result: {init_result}"
                assert init_result["serverInfo"]["name"] == "ChunkHound Code Search"

                # 2. Send initialized notification
                await client.send_notification("notifications/initialized")

                # 3. Request tool list
                tools_result = await client.send_request("tools/list", timeout=5.0)

                # Verify tools
                tools = tools_result.get("tools", [])
                tool_names = [t["name"] for t in tools]

                # Should have at least regex search (works without embeddings)
                assert "search_regex" in tool_names, f"search_regex not in tools: {tool_names}"
                assert "get_stats" in tool_names, f"get_stats not in tools: {tool_names}"
                assert "health_check" in tool_names, f"health_check not in tools: {tool_names}"

                # Semantic search and code_research only if embeddings available
                if api_key:
                    assert "search_semantic" in tool_names, f"search_semantic not in tools: {tool_names}"
                    assert "code_research" in tool_names, f"code_research not in tools: {tool_names}"

            except asyncio.TimeoutError:
                pytest.fail("MCP stdio protocol handshake timed out")
            finally:
                await client.close()

class TestParserLoading:
    """Test that all parsers can be loaded and created."""

    def test_all_parsers_load(self):
        """Test that all supported language parsers can be created and initialized."""
        from chunkhound.core.types.common import FileId, Language
        from chunkhound.parsers.parser_factory import get_parser_factory
        from chunkhound.parsers.universal_engine import SetupError

        # Minimal valid code samples for smoke testing
        language_samples = {
            Language.PYTHON: "def hello(): pass",
            Language.JAVA: "class Test { }",
            Language.CSHARP: "class Test { }",
            Language.TYPESCRIPT: "const x = 1;",
            Language.JAVASCRIPT: "const x = 1;",
            Language.TSX: "const x = <div>hello</div>;",
            Language.JSX: "const x = <div>hello</div>;",
            Language.GROOVY: "def hello() { }",
            Language.KOTLIN: "fun hello() { }",
            Language.GO: "package main\nfunc main() { }",
            Language.RUST: "fn main() { }",
            Language.BASH: "echo hello",
            Language.MAKEFILE: "all:\n\techo hello",
            Language.C: "int main() { return 0; }",
            Language.CPP: "int main() { return 0; }",
            Language.MATLAB: "function result = hello()\nresult = 1;\nend",
            Language.MARKDOWN: "# Hello\nWorld",
            Language.JSON: '{"hello": "world"}',
            Language.YAML: "hello: world",
            Language.TOML: "hello = 'world'",
            Language.TEXT: "hello world",
            Language.PDF: "hello world",
            Language.SWIFT: "struct Point { let x: Int; let y: Int }",
        }

        factory = get_parser_factory()
        failed_parsers = []
        setup_errors = []

        # Test all languages except UNKNOWN (not a real parser)
        for language in Language:
            if language == Language.UNKNOWN:
                continue

            try:
                parser = factory.create_parser(language)
                assert parser is not None, f"Parser for {language.value} was None"

                # Actually test parsing to trigger tree-sitter Language initialization
                sample_code = language_samples.get(language, "")
                if sample_code:
                    chunks = parser.parse_content(sample_code, f"test.{language.value}", FileId(1))
                    assert isinstance(chunks, list), f"Parser for {language.value} didn't return a list"

            except SetupError as e:
                # SetupError indicates critical issues like version incompatibility
                setup_errors.append((language.value, str(e)))
            except Exception as e:
                failed_parsers.append((language.value, str(e)))

        # SetupErrors should cause immediate test failure (critical issues)
        if setup_errors:
            error_msg = "CRITICAL: Parser setup failures (version incompatibility or missing dependencies):\n"
            for language, error in setup_errors:
                error_msg += f"  - {language}: {error}\n"
            pytest.fail(error_msg)

        # Other failures are also important but less critical
        if failed_parsers:
            error_msg = "Failed to initialize parsers:\n"
            for language, error in failed_parsers:
                error_msg += f"  - {language}: {error}\n"
            pytest.fail(error_msg)


class TestTypeAnnotations:
    """Test for specific type annotation patterns that have caused issues."""

    def test_no_invalid_forward_reference_unions(self):
        """Check for problematic forward reference union patterns."""
        import ast
        import glob

        problematic_files = []

        # Find all Python files in chunkhound, excluding test files themselves
        for py_file in glob.glob("chunkhound/**/*.py", recursive=True):
            if "/tests/" in py_file.replace("\\", "/"):
                continue
            with open(py_file, "r", encoding="utf-8") as f:
                content = f.read()

            # Check for the problematic pattern: "ClassName" | None
            # This is a simple regex check, not a full AST analysis
            import re

            pattern = r':\s*"[^"]+"\s*\|\s*None'

            if re.search(pattern, content):
                # Found potential issue, let's verify it's not in a string
                try:
                    tree = ast.parse(content)
                    # This is where we'd do more sophisticated checking
                    # For now, just flag the file
                    problematic_files.append(py_file)
                except SyntaxError:
                    # If it's a syntax error, our other tests will catch it
                    pass

        if problematic_files:
            pytest.fail(
                f"Found problematic forward reference union patterns in:\n"
                + "\n".join(f"  - {f}" for f in problematic_files)
            )


class TestConfigurationSmoke:
    """Test that new configuration parameters don't break imports or config."""

    def test_rerank_format_configuration(self):
        """Verify rerank_format parameter doesn't break imports or config.

        This test ensures the new TEI reranking format configuration can be
        instantiated without errors, catching import-time or validation issues.
        """
        from chunkhound.core.config.embedding_config import EmbeddingConfig

        # Should not raise during import or instantiation with TEI format
        config_tei = EmbeddingConfig(
            provider="openai",
            model="text-embedding-3-small",
            base_url="http://localhost:8001",
            rerank_format="tei",
        )
        assert config_tei.rerank_format == "tei"

        # Should not raise with Cohere format
        config_cohere = EmbeddingConfig(
            provider="openai",
            model="text-embedding-3-small",
            base_url="http://localhost:8001",
            rerank_model="rerank-model",
            rerank_format="cohere",
        )
        assert config_cohere.rerank_format == "cohere"

        # Should not raise with auto format (default)
        config_auto = EmbeddingConfig(
            provider="openai",
            model="text-embedding-3-small",
            base_url="http://localhost:8001",
        )
        assert config_auto.rerank_format == "auto"


if __name__ == "__main__":
    # Allow running directly for debugging
    pytest.main([__file__, "-v"])<|MERGE_RESOLUTION|>--- conflicted
+++ resolved
@@ -99,33 +99,6 @@
             f"Command {' '.join(command)} produced no output"
         )
 
-<<<<<<< HEAD
-    def test_mcp_http_import(self):
-        """Test that we can at least import the MCP HTTP server module.
-
-        This specific test would have caught the type annotation bug.
-        """
-        result = subprocess.run(
-            [
-                "uv",
-                "run",
-                "python",
-                "-c",
-                "import chunkhound.mcp_server.http_server; print('OK')",
-            ],
-            capture_output=True,
-            text=True,
-            timeout=15,
-        )
-
-        assert result.returncode == 0, (
-            f"Failed to import mcp_http_server\nstderr: {result.stderr}"
-        )
-        assert "OK" in result.stdout
-
-
-=======
->>>>>>> a2c54667
 class TestServerStartup:
     """Test that servers can at least start without immediate crashes."""
 
