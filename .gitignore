.DS_Store

# Byte-compiled / optimized / DLL files
__pycache__/
*.py[cod]
*$py.class

# C extensions
*.so

# Distribution / packaging
.Python
build/
develop-eggs/
dist/
downloads/
eggs/
.eggs/
lib/
lib64/
parts/
sdist/
var/
wheels/
share/python-wheels/
*.egg-info/
.installed.cfg
*.egg
MANIFEST

# PyInstaller
#  Usually these files are written by a python script from a template
#  before PyInstaller builds the exe, so as to inject date/other infos into it.
*.manifest
*.spec

# Installer logs
pip-log.txt
pip-delete-this-directory.txt

# Unit test / coverage reports
htmlcov/
.tox/
.nox/
.coverage
.coverage.*
.cache
nosetests.xml
coverage.xml
*.cover
*.py,cover
.hypothesis/
.pytest_cache/
cover/

# Translations
*.mo
*.pot

# Django stuff:
*.log
local_settings.py
db.sqlite3
db.sqlite3-journal

# Flask stuff:
instance/
.webassets-cache

# Scrapy stuff:
.scrapy

# Sphinx documentation
docs/_build/

# PyBuilder
.pybuilder/
target/

# Jupyter Notebook
.ipynb_checkpoints

# IPython
profile_default/
ipython_config.py

# pyenv
#   For a library or package, you might want to ignore these files since the code is
#   intended to run in multiple environments; otherwise, check them in:
# .python-version

# pipenv
#   According to pypa/pipenv#598, it is recommended to include Pipfile.lock in version control.
#   However, in case of collaboration, if having platform-specific dependencies or dependencies
#   having no cross-platform support, pipenv may install dependencies that don't work, or not
#   install all needed dependencies.
#Pipfile.lock

# UV
#   Similar to Pipfile.lock, it is generally recommended to include uv.lock in version control.
#   This is especially recommended for binary packages to ensure reproducibility, and is more
#   commonly ignored for libraries.
#uv.lock

# poetry
#   Similar to Pipfile.lock, it is generally recommended to include poetry.lock in version control.
#   This is especially recommended for binary packages to ensure reproducibility, and is more
#   commonly ignored for libraries.
#   https://python-poetry.org/docs/basic-usage/#commit-your-poetrylock-file-to-version-control
#poetry.lock

# pdm
#   Similar to Pipfile.lock, it is generally recommended to include pdm.lock in version control.
#pdm.lock
#   pdm stores project-wide configurations in .pdm.toml, but it is recommended to not include it
#   in version control.
#   https://pdm.fming.dev/latest/usage/project/#working-with-version-control
.pdm.toml
.pdm-python
.pdm-build/

# PEP 582; used by e.g. github.com/David-OConnor/pyflow and github.com/pdm-project/pdm
__pypackages__/

# Celery stuff
celerybeat-schedule
celerybeat.pid

# SageMath parsed files
*.sage.py

# Environments
.env
.venv
env/
venv/
ENV/
env.bak/
venv.bak/

# Spyder project settings
.spyderproject
.spyproject

# Rope project settings
.ropeproject

# mkdocs documentation
/site

# mypy
.mypy_cache/
.dmypy.json
dmypy.json

# Pyre type checker
.pyre/

# pytype static type analyzer
.pytype/

# Cython debug symbols
cython_debug/

# PyCharm
#  JetBrains specific template is maintained in a separate JetBrains.gitignore that can
#  be found at https://github.com/github/gitignore/blob/main/Global/JetBrains.gitignore
#  and can be added to the global gitignore or merged into this file.  For a more nuclear
#  option (not recommended) you can uncomment the following to ignore the entire idea folder.
#.idea/

# Abstra
# Abstra is an AI-powered process automation framework.
# Ignore directories containing user credentials, local state, and settings.
# Learn more at https://abstra.io/docs
.abstra/

# Visual Studio Code
#  Visual Studio Code specific template is maintained in a separate VisualStudioCode.gitignore
#  that can be found at https://github.com/github/gitignore/blob/main/Global/VisualStudioCode.gitignore
#  and can be added to the global gitignore or merged into this file. However, if you prefer,
#  you could uncomment the following to ignore the enitre vscode folder
.vscode/settings.json

# Zed Editor
.zed/

# Ruff stuff:
.ruff_cache/

# PyPI configuration file
.pypirc

# Cursor
#  Cursor is an AI-powered code editor. `.cursorignore` specifies files/directories to
#  exclude from AI features like autocomplete and code analysis. Recommended for sensitive data
#  refer to https://docs.cursor.com/context/ignore-files
.cursorignore
.cursorindexingignore

# LLM Notes
.mem

# Code Index MCP cache directory
.code_indexer/

# ChunkHound database files
*.db
*.duckdb
*.wal
*.wal.backup
*.wal.corrupt

# MCP configuration files (may contain API keys)
.vscode/mcp.json
mcp.json

# RooCode
.roo/

# Backup directories
chunkhound-backup-*/
.chunkhound.backup/

# Debug and temporary development files
cli_minimal.py
cli_wrapper_debug.py
debug_cli_startup.py
*_debug.py
*_minimal.py
debug_*.py
tmp_test/

# Backup files
*.backup.*
*-old-symlink

# Test artifacts
test-*.db
test.db
test_output.log
*_hypothesis.py

# Temporary test files (not permanent test suite)
manual_test_*.py
debug_test_*.py
temp_test_*.py
test_deep_research.py
test_code_research_performance.py

# CLI distribution artifacts
chunkhound-cli-dist/
chunkhound-linux-x64/
chunkhound-windows-x64/

# CLI wrapper scripts (generated)
chunkhound-cli
chunkhound-cli-fast
debug_test_file.py

# Claude
.claude/settings.local.json

# ChunkHound project config (may contain API keys)
.chunkhound.json
config.json

# ChunkHound database directories
.chunkhound/
*.lancedb/
*.lance

<<<<<<< HEAD
# Development logs
logs/
=======
# for those who like to keep agents' configs close to their projects
.codex-persistent
# muting for now
.devcontainer
>>>>>>> fd772835
<|MERGE_RESOLUTION|>--- conflicted
+++ resolved
@@ -270,12 +270,10 @@
 *.lancedb/
 *.lance
 
-<<<<<<< HEAD
 # Development logs
 logs/
-=======
+
 # for those who like to keep agents' configs close to their projects
 .codex-persistent
 # muting for now
-.devcontainer
->>>>>>> fd772835
+.devcontainer