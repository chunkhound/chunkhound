[build-system]
requires = ["hatchling", "hatch-vcs"]
build-backend = "hatchling.build"

[project]
name = "chunkhound"
dynamic = ["version"]
description = "Local-first semantic code search with vector and regex capabilities for AI assistants via MCP"
readme = "README.md"
requires-python = ">=3.10,<3.14"
authors = [
    {name = "Ofri Wolfus"},
]
classifiers = [
    "Development Status :: 3 - Alpha",
    "Intended Audience :: Developers",
    "License :: OSI Approved :: MIT License",
    "Programming Language :: Python :: 3",
    "Programming Language :: Python :: 3.10",
    "Programming Language :: Python :: 3.11",
    "Programming Language :: Python :: 3.12",
    "Programming Language :: Python :: 3.13",
    "Topic :: Software Development :: Libraries :: Python Modules",
    "Topic :: Text Processing :: Indexing",
    "Topic :: Software Development :: Code Generators",
    "Topic :: Internet :: WWW/HTTP :: Indexing/Search",
    "Topic :: Scientific/Engineering :: Artificial Intelligence",
    "Environment :: Console",
    "Operating System :: OS Independent",
]
dependencies = [
    "duckdb>=1.4.0",
    "openai>=1.0.0",
    "packaging>=21.0",
    "aiohttp>=3.12.15",
    "rapidyaml>=0.10.0",
    "tree-sitter>=0.25.0",
    "tree-sitter-python>=0.25.0",
    "tree-sitter-markdown>=0.5.1",
    "tree-sitter-language-pack>=0.7.3",
    "pydantic>=2.11.0",
    "pydantic-settings>=2.0.0",
    "loguru>=0.6.0",
    "mcp>=1.0.0",
    "fastmcp>=2.0.0",
    "psutil>=5.8.0",
    "PyYAML>=6.0.0",
    "tiktoken>=0.9.0",
    "tree-sitter-groovy>=0.1.2",
    "tree-sitter-kotlin>=1.1.0",
    "tree-sitter-make>=0.1.0",
    "watchdog>=4.0.0",
    "xxhash>=3.0.0",
    "tree-sitter-bash>=0.25.0",
    "tree-sitter-c>=0.24.1",
    "tree-sitter-cpp>=0.23.4",
    "tree-sitter-java>=0.23.5",
    "tree-sitter-javascript>=0.25.0",
    "tree-sitter-typescript>=0.23.2",
    "tree-sitter-go>=0.25.0",
    "tree-sitter-haskell>=0.23.1",
    "tree-sitter-rust>=0.24.0",
    "tree-sitter-zig>=1.1.0",
    "tree-sitter-json>=0.24.8",
    "tree-sitter-php>=0.24.0",
    "tree-sitter-toml>=0.7.0",
    "lancedb>=0.25.3",
    "pandas>=2.3.0",
    "pylance>=0.31.0",
    "voyageai>=0.2.0",
    "httpx>=0.28.1",
    "pymupdf>=1.23.0",
    "rich>=13.0.0",
    "readchar>=4.2.1",
    "scikit-learn>=1.3.0",
    "hdbscan>=0.8.38",
    "numpy>=1.24.0",
    "pathspec>=0.12.1",
    "pygit2>=1.12.0",
<<<<<<< HEAD
    "google-genai>=1.51.0",
=======
    "anthropic>=0.75.0",
>>>>>>> fac935e6
]

[project.optional-dependencies]
dev = [
    "pytest>=7.4.0",
    "pytest-asyncio>=0.21.0",
    "pytest-timeout>=2.1.0",
    "black>=23.0.0",
    "ruff>=0.1.0",
    "mypy>=1.6.0",
]
test = [
    "pytest>=7.4.0",
    "pytest-asyncio>=0.21.0", 
    "pytest-timeout>=2.1.0",
]

[project.scripts]
chunkhound = "chunkhound.api.cli.main:main"
chunkhound-mcp = "chunkhound.mcp_server.stdio:main_sync"

[project.urls]
Homepage = "https://github.com/chunkhound/chunkhound"
Repository = "https://github.com/chunkhound/chunkhound"
Issues = "https://github.com/chunkhound/chunkhound/issues"
Documentation = "https://github.com/chunkhound/chunkhound#readme"
Changelog = "https://github.com/chunkhound/chunkhound/releases"

[tool.hatch.version]
source = "vcs"

[tool.hatch.build.hooks.vcs]
version-file = "chunkhound/_version.py"

[tool.hatch.build]
include = [
    "chunkhound/**/*.py",
    "chunkhound/py.typed",
    "tests/fixtures/yaml/**/*",
]

[tool.hatch.build.targets.wheel]
packages = ["chunkhound"]

[tool.black]
line-length = 88
target-version = ["py310"]

[tool.ruff]
target-version = "py310"
line-length = 88

[tool.ruff.lint]
select = [
    "E",  # pycodestyle errors
    "W",  # pycodestyle warnings
    "F",  # pyflakes
    "I",  # isort
    "N",  # pep8-naming
    "UP", # pyupgrade
]
ignore = []

[tool.mypy]
python_version = "3.10"
warn_return_any = true
warn_unused_configs = true
disallow_untyped_defs = true
disallow_incomplete_defs = true
check_untyped_defs = true
disallow_untyped_decorators = true
no_implicit_optional = true
warn_redundant_casts = true
warn_unused_ignores = true
warn_no_return = true
warn_unreachable = true
strict_equality = true

[tool.pytest.ini_options]
asyncio_mode = "auto"
testpaths = ["tests"]
python_files = ["test_*.py", "*_test.py"]
timeout = 300
addopts = [
    "--verbose",
    "--tb=short",
    "--strict-markers",
]
filterwarnings = [
    # Suppress SWIG-related warnings from tree-sitter bindings
    "ignore:builtin type.*has no __module__ attribute:DeprecationWarning",
    # Suppress asyncio subprocess transport cleanup warnings in tests
    "ignore:Exception ignored in.*BaseSubprocessTransport:pytest.PytestUnraisableExceptionWarning",
    # Allow other warnings to be displayed
]
markers = [
    "asyncio: marks tests as asyncio-based; local event_loop fixture handles loop",
    "slow: marks tests as slow (deselect with '-m \"not slow\"')",
    "integration: marks tests as integration tests",
    "unit: marks tests as unit tests",
]

[dependency-groups]
dev = [
    "mypy>=1.16.0",
    "nuitka>=2.7.7",
    "pyinstaller>=6.14.1",
    "pytest>=8.4.0",
    "pytest-asyncio>=1.0.0",
    "pytest-timeout>=2.1.0",
    "pytest-xdist>=3.8.0",
    "ruff>=0.11.12",
    "types-psutil>=7.0.0.20250601",
]<|MERGE_RESOLUTION|>--- conflicted
+++ resolved
@@ -77,11 +77,8 @@
     "numpy>=1.24.0",
     "pathspec>=0.12.1",
     "pygit2>=1.12.0",
-<<<<<<< HEAD
     "google-genai>=1.51.0",
-=======
     "anthropic>=0.75.0",
->>>>>>> fac935e6
 ]
 
 [project.optional-dependencies]
