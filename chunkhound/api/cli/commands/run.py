"""Run command module - handles directory indexing operations."""

import argparse
import sys
from pathlib import Path
from typing import Any

from loguru import logger

from chunkhound.core.config.config import Config
from chunkhound.registry import configure_registry, create_indexing_coordinator
from chunkhound.services.directory_indexing_service import DirectoryIndexingService
from chunkhound.version import __version__

from ..parsers.run_parser import process_batch_arguments
from ..utils.rich_output import RichOutputFormatter
from ..utils.validation import (
    ensure_database_directory,
    validate_file_patterns,
    validate_path,
    validate_provider_args,
)


async def run_command(args: argparse.Namespace, config: Config) -> None:
    """Execute the run command using the service layer.

    Args:
        args: Parsed command-line arguments
        config: Pre-validated configuration instance
    """
    # Initialize Rich output formatter
    formatter = RichOutputFormatter(verbose=args.verbose)

    # Check if local config was found (for logging purposes)
    project_dir = Path(args.path) if hasattr(args, "path") else Path.cwd()
    local_config_path = project_dir / ".chunkhound.json"
    if local_config_path.exists():
        formatter.info(f"Found local config: {local_config_path}")

    # Use database path from config
    db_path = Path(config.database.path)

    # Display modern startup information
    formatter.startup_info(
        version=__version__,
        directory=str(args.path),
        database=str(db_path),
        config=config.__dict__ if hasattr(config, '__dict__') else {}
    )

    # Process and validate batch arguments (includes deprecation warnings)
    process_batch_arguments(args)

    # Validate arguments - update args.db to use config value for validation
    args.db = db_path
    if not _validate_run_arguments(args, formatter, config):
        sys.exit(1)

    try:
        # Configure registry with the Config object
        configure_registry(config)

        formatter.success(f"Service layer initialized: {args.db}")

        # Create progress manager for modern UI
        with formatter.create_progress_display() as progress_manager:
            # Get the underlying Progress instance for service layers
            progress_instance = progress_manager.get_progress_instance()

            # Create indexing coordinator with Progress instance
            indexing_coordinator = create_indexing_coordinator()
            # Pass progress to the coordinator after creation
            if hasattr(indexing_coordinator, 'progress'):
                indexing_coordinator.progress = progress_instance

            # Get initial stats
            initial_stats = await indexing_coordinator.get_stats()
            formatter.initial_stats_panel(initial_stats)

            # Simple progress callback for verbose output
            def progress_callback(message: str):
                if args.verbose:
                    formatter.verbose_info(message)

            # Create indexing service with Progress instance
            indexing_service = DirectoryIndexingService(
                indexing_coordinator=indexing_coordinator,
                config=config,
                progress_callback=progress_callback,
                progress=progress_instance
            )

            # Process directory - service layers will add subtasks to progress_instance
            stats = await indexing_service.process_directory(
                Path(args.path), no_embeddings=args.no_embeddings
            )

        # Display results
        _print_completion_summary(stats, formatter)

        formatter.success("Run command completed successfully")

    except KeyboardInterrupt:
        formatter.info("Interrupted by user")
        sys.exit(0)
    except Exception as e:
        formatter.error(f"Run command failed: {e}")
        logger.exception("Run command error details")
        sys.exit(1)
    finally:
        pass


def _print_completion_summary(stats, formatter: RichOutputFormatter) -> None:
    """Print completion summary from IndexingStats using Rich formatting."""
    # Convert stats object to dictionary for Rich display
    if hasattr(stats, '__dict__'):
        stats_dict = stats.__dict__
    else:
        stats_dict = stats if isinstance(stats, dict) else {}
    formatter.completion_summary(stats_dict, stats.processing_time)


def _validate_run_arguments(
    args: argparse.Namespace, formatter: RichOutputFormatter, config: Any = None
) -> bool:
    """Validate run command arguments.

    Args:
        args: Parsed arguments
        formatter: Output formatter
        config: Configuration (optional)

    Returns:
        True if valid, False otherwise
    """
    # Validate path
    if not validate_path(args.path, must_exist=True, must_be_dir=True):
        return False

    # Ensure database directory exists
    if not ensure_database_directory(args.db):
        return False

    # Validate provider arguments
    if not args.no_embeddings:
        # Use unified config values if available, fall back to CLI args
        if config and config.embedding:
            provider = config.embedding.provider
            api_key = (
                config.embedding.api_key.get_secret_value()
                if config.embedding.api_key
                else None
            )
            base_url = config.embedding.base_url
            model = config.embedding.model
        else:
            # Check if CLI args have provider info
            provider = getattr(args, 'provider', None)
            api_key = getattr(args, 'api_key', None)
            base_url = getattr(args, 'base_url', None)
            model = getattr(args, 'model', None)
<<<<<<< HEAD
=======

            # If no provider info found, provide helpful error
            if not provider:
                formatter.error("No embedding provider configured.")
                formatter.info("To fix this, you can:")
                formatter.info("  1. Create .chunkhound.json config file with embeddings")
                formatter.info("  2. Use --no-embeddings to skip embeddings")
                return False

>>>>>>> 7abd6219
        if not validate_provider_args(provider, api_key, base_url, model):
            return False

    # Validate file patterns
    if not validate_file_patterns(args.include, args.exclude):
        return False

    return True


__all__ = ["run_command"]<|MERGE_RESOLUTION|>--- conflicted
+++ resolved
@@ -161,8 +161,6 @@
             api_key = getattr(args, 'api_key', None)
             base_url = getattr(args, 'base_url', None)
             model = getattr(args, 'model', None)
-<<<<<<< HEAD
-=======
 
             # If no provider info found, provide helpful error
             if not provider:
@@ -171,8 +169,6 @@
                 formatter.info("  1. Create .chunkhound.json config file with embeddings")
                 formatter.info("  2. Use --no-embeddings to skip embeddings")
                 return False
-
->>>>>>> 7abd6219
         if not validate_provider_args(provider, api_key, base_url, model):
             return False
 
