"""New modular CLI entry point for ChunkHound."""

import argparse
import logging as _pylogging
import asyncio
import multiprocessing
import sys
from pathlib import Path

from loguru import logger

from .utils.config_factory import create_validated_config

# Required for PyInstaller multiprocessing support
multiprocessing.freeze_support()


def setup_logging(verbose: bool = False) -> None:
    """Configure logging for the CLI.

    Args:
        verbose: Whether to enable verbose logging
    """
    logger.remove()

    if verbose:
        logger.add(
            sys.stderr,
            level="DEBUG",
            format=(
                "<green>{time:YYYY-MM-DD HH:mm:ss}</green> | "
                "<level>{level: <8}</level> | "
                "<cyan>{name}</cyan>:<cyan>{function}</cyan>:<cyan>{line}</cyan> - "
                "<level>{message}</level>"
            ),
        )
    else:
        logger.add(
            sys.stderr,
            level="WARNING",
            format=(
                "<green>{time:HH:mm:ss}</green> | <level>{level: <8}</level> | "
                "<level>{message}</level>"
            ),
        )
    # Also set stdlib logging level to avoid mixed loggers being noisy
    _pylogging.basicConfig(level=_pylogging.DEBUG if verbose else _pylogging.ERROR)


def create_parser() -> argparse.ArgumentParser:
    """Create and configure the complete argument parser.

    Returns:
        Configured ArgumentParser instance
    """
    # Import parsers dynamically to avoid early loading
    from .parsers import create_main_parser, setup_subparsers
    from .parsers.calibrate_parser import add_calibrate_subparser
    from .parsers.mcp_parser import add_mcp_subparser
    from .parsers.research_parser import add_research_subparser
<<<<<<< HEAD
    from .parsers.code_mapper_parser import add_code_mapper_subparser
    from .parsers.autodoc_parser import add_autodoc_subparser
=======
    from .parsers.code_mapper_parser import add_map_subparser
>>>>>>> 4a0c0d53
    from .parsers.run_parser import add_run_subparser
    from .parsers.search_parser import add_search_subparser

    parser = create_main_parser()
    subparsers = setup_subparsers(parser)

    # Add command subparsers
    add_run_subparser(subparsers)
    add_mcp_subparser(subparsers)
    add_search_subparser(subparsers)
    add_research_subparser(subparsers)
<<<<<<< HEAD
    add_code_mapper_subparser(subparsers)
    add_autodoc_subparser(subparsers)
=======
    add_map_subparser(subparsers)
>>>>>>> 4a0c0d53
    # Diagnose command retired; functionality lives under: index --check-ignores
    add_calibrate_subparser(subparsers)

    return parser


async def async_main() -> None:
    """Async main entry point for the CLI."""
    parser = create_parser()
    args = parser.parse_args()

    if not args.command:
        parser.print_help()
        sys.exit(1)

    # Setup logging for non-MCP commands (MCP already handled above)
    setup_logging(getattr(args, "verbose", False))

    # Validate args and create config
    # Special-case: index subtools (--simulate, --check-ignores) never require embeddings
    if args.command == "index" and (
        getattr(args, "simulate", False) or getattr(args, "check_ignores", False)
    ):
        setattr(args, "no_embeddings", True)
    config, validation_errors = create_validated_config(args, args.command)

    if validation_errors:
        # Check if we can offer interactive setup wizard for index command
        if args.command in [None, "index"]:
            from .setup_wizard import _should_run_setup_wizard, run_setup_wizard

            if _should_run_setup_wizard(validation_errors):
                wizard_config = await run_setup_wizard(Path(args.path), args)

                if wizard_config:
                    # Re-validate with new config
                    config, validation_errors = create_validated_config(
                        args, args.command
                    )
                else:
                    # Wizard was run but returned None (user cancelled save)
                    # Exit gracefully without showing original validation errors
                    logger.info("Setup cancelled by user")
                    sys.exit(0)

        # If we still have errors after wizard (or wizard was skipped/cancelled)
        if validation_errors:
            # Check if this is an embedding-related error
            embedding_error = any(
                "embedding provider" in str(e).lower() for e in validation_errors
            )

            # Log all errors to stderr
            for error in validation_errors:
                logger.error(f"Error: {error}")

            # If embedding error and not in interactive mode, show helpful messages to stdout
            if embedding_error and args.command in [None, "index"]:
                # Use print() for stdout output to match test expectations
                print("To fix this, you can:")
                print("  1. Create a .chunkhound.json config file with embeddings")
                print("  2. Use --no-embeddings to skip embeddings")

            sys.exit(1)

    try:
        if args.command == "index":
            # Dynamic import to avoid early chunkhound module loading
            from .commands.run import run_command

            await run_command(args, config)
        elif args.command == "mcp":
            # Dynamic import to avoid early chunkhound module loading
            from .commands.mcp import mcp_command

            await mcp_command(args, config)
        elif args.command == "search":
            # Dynamic import to avoid early chunkhound module loading
            from .commands.search import search_command

            await search_command(args, config)
        elif args.command == "research":
            # Dynamic import to avoid early chunkhound module loading
            from .commands.research import research_command

            await research_command(args, config)
        elif args.command == "map":
            # Dynamic import to avoid early chunkhound module loading
            from .commands.code_mapper import code_mapper_command

            await code_mapper_command(args, config)
        elif args.command == "autodoc":
            from .commands.autodoc import autodoc_command

            await autodoc_command(args, config)
        elif args.command == "calibrate":
            # Dynamic import to avoid early chunkhound module loading
            from .commands.calibrate import calibrate_command

            await calibrate_command(args, config)
        # 'diagnose' command retired; use: chunkhound index --check-ignores --vs git
        else:
            logger.error(f"Unknown command: {args.command}")
            sys.exit(1)

    except KeyboardInterrupt:
        logger.info("Interrupted by user")
        sys.exit(0)
    except Exception as e:
        logger.error(f"Command failed: {e}")
        logger.exception("Full error details:")
        sys.exit(1)


def main() -> None:
    """Main entry point for the CLI."""
    try:
        asyncio.run(async_main())
    except KeyboardInterrupt:
        sys.exit(0)
    except ImportError as e:
        # More specific handling for import errors
        logger.error(f"Import error: {e}")
        import traceback

        traceback.print_exc()
        sys.exit(1)
    except Exception as e:
        # Check if this is a Pydantic validation error for missing provider
        error_str = str(e)
        if (
            "validation error for EmbeddingConfig" in error_str
            and "provider" in error_str
        ):
            logger.error(
                "Embedding provider must be specified. "
                "Choose from: openai\n"
                "Set via --provider, CHUNKHOUND_EMBEDDING__PROVIDER environment "
                "variable, or in config file."
            )
        else:
            error_type = type(e).__name__
            logger.error(f"Unexpected error ({error_type}): {e}")

            # Add additional context for common terminal/Rich issues
            if "color format" in str(e).lower() or "wrong color" in str(e).lower():
                logger.error(
                    "This appears to be a terminal compatibility issue. "
                    "Try running with CHUNKHOUND_NO_RICH=1 environment variable."
                )
        sys.exit(1)


if __name__ == "__main__":
    main()<|MERGE_RESOLUTION|>--- conflicted
+++ resolved
@@ -58,12 +58,8 @@
     from .parsers.calibrate_parser import add_calibrate_subparser
     from .parsers.mcp_parser import add_mcp_subparser
     from .parsers.research_parser import add_research_subparser
-<<<<<<< HEAD
-    from .parsers.code_mapper_parser import add_code_mapper_subparser
     from .parsers.autodoc_parser import add_autodoc_subparser
-=======
     from .parsers.code_mapper_parser import add_map_subparser
->>>>>>> 4a0c0d53
     from .parsers.run_parser import add_run_subparser
     from .parsers.search_parser import add_search_subparser
 
@@ -75,12 +71,8 @@
     add_mcp_subparser(subparsers)
     add_search_subparser(subparsers)
     add_research_subparser(subparsers)
-<<<<<<< HEAD
-    add_code_mapper_subparser(subparsers)
     add_autodoc_subparser(subparsers)
-=======
     add_map_subparser(subparsers)
->>>>>>> 4a0c0d53
     # Diagnose command retired; functionality lives under: index --check-ignores
     add_calibrate_subparser(subparsers)
 
