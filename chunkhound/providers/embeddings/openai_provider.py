--- conflicted
+++ resolved
@@ -229,24 +229,15 @@
         self._model = model
         self._rerank_model = rerank_model
         self._rerank_url = rerank_url
-<<<<<<< HEAD
-=======
         self._rerank_format = rerank_format
         self._detected_rerank_format: str | None = None  # Cache for auto-detected format
         self._format_detection_lock = asyncio.Lock()  # Protect format detection cache
         self._batch_size = batch_size
->>>>>>> b9a9da31
         self._timeout = timeout
         self._retry_attempts = retry_attempts
         self._retry_delay = retry_delay
         self._max_tokens = max_tokens
 
-<<<<<<< HEAD
-        # Configure Qwen-specific batch sizes (extracted for clarity)
-        self._configure_qwen_batch_sizes(model, rerank_model, batch_size)
-
-        # Model-specific configuration for OpenAI models
-=======
         # Validate rerank configuration at initialization (fail-fast)
         # Match config validation logic: check if reranking is enabled
         is_using_reranking = rerank_model or (rerank_format == "tei" and rerank_url)
@@ -266,8 +257,10 @@
                     "For production use, explicitly set rerank_format to 'cohere' or 'tei'."
                 )
 
-        # Model-specific configuration
->>>>>>> b9a9da31
+        # Configure Qwen-specific batch sizes (extracted for clarity)
+        self._configure_qwen_batch_sizes(model, rerank_model, batch_size)
+
+        # Model-specific configuration for OpenAI models
         self._model_config = {
             "text-embedding-3-small": {
                 "dims": 1536,
@@ -1081,12 +1074,14 @@
     async def rerank(
         self, query: str, documents: list[str], top_k: int | None = None
     ) -> list[RerankResult]:
-<<<<<<< HEAD
         """Rerank documents using configured rerank model with automatic batch splitting.
 
         Implements batch splitting to prevent OOM errors on large document sets.
         For Qwen3 rerankers: uses model-specific batch limits (64-128).
         Results are aggregated across batches and sorted by relevance score.
+
+        Supports both Cohere and TEI (Text Embeddings Inference) formats.
+        Format can be explicitly set or auto-detected from response.
 
         Args:
             query: The search query
@@ -1216,10 +1211,10 @@
         documents: list[str],
         top_k: int | None = None,
     ) -> list[RerankResult]:
-        """Internal method to rerank a single batch of documents.
-
-        Extracted from rerank() to support batch splitting while preserving
-        retry logic and error handling patterns from VoyageAI provider.
+        """Internal method to rerank a single batch of documents with format detection.
+
+        Supports both Cohere and TEI (Text Embeddings Inference) formats.
+        Format can be explicitly set or auto-detected from response.
 
         Args:
             query: The search query
@@ -1228,12 +1223,6 @@
 
         Returns:
             List of RerankResult objects with indices relative to input documents
-=======
-        """Rerank documents using configured rerank model.
-
-        Supports both Cohere and TEI (Text Embeddings Inference) formats.
-        Format can be explicitly set or auto-detected from response.
->>>>>>> b9a9da31
         """
         await self._ensure_client()
 
