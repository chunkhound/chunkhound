--- conflicted
+++ resolved
@@ -265,14 +265,9 @@
         effective_model = self._resolve_model_name(model or self._model)
         keep_overlay = os.getenv("CHUNKHOUND_CODEX_KEEP_OVERLAY", "0") == "1"
 
-<<<<<<< HEAD
-         # Optional verbose diagnostics for large prompts / transport issues.
-        debug_codex = os.getenv("CHUNKHOUND_CODEX_DEBUG", "0") == "1"
-=======
         # Optional verbose diagnostics for large prompts / transport issues.
         debug_codex = os.getenv("CHUNKHOUND_CODEX_DEBUG", "0") == "1"
         json_mode = os.getenv("CHUNKHOUND_CODEX_JSON", "0") == "1"
->>>>>>> ac284f73
         content_chars = len(content)
         estimated_tokens = self.estimate_tokens(content)
         if debug_codex:
@@ -363,15 +358,10 @@
                 use_stdin,
                 MAX_ARG_CHARS,
             )
-<<<<<<< HEAD
         # Newer Codex builds require --skip-git-repo-check; default to passing
         # it on the first attempt to avoid noisy negotiation warnings. This
         # can be disabled via CHUNKHOUND_CODEX_SKIP_GIT_CHECK=0 if needed for
         # older binaries.
-=======
-
-        # Newer Codex builds require --skip-git-repo-check; default to passing it.
->>>>>>> ac284f73
         add_skip_git = os.getenv("CHUNKHOUND_CODEX_SKIP_GIT_CHECK", "1") != "0"
 
         last_error: Exception | None = None
@@ -433,7 +423,6 @@
                     if proc.returncode != 0:
                         raw_err = stderr.decode("utf-8", errors="ignore")
                         err = self._sanitize_text(raw_err)
-<<<<<<< HEAD
                         if debug_codex:
                             logger.debug(
                                 "Codex CLI non-zero exit (attempt %d, use_stdin=%s): %s",
@@ -447,10 +436,8 @@
                                 "codex exec does not support --skip-git-repo-check; retrying without flag"
                             )
                             continue
-=======
                         err_lower = err.lower()
 
->>>>>>> ac284f73
                         # Skip-git repo check negotiation for newer Codex builds
                         if "skip-git-repo-check" in err and not add_skip_git:
                             add_skip_git = True
