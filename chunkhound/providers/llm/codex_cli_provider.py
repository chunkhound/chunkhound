--- conflicted
+++ resolved
@@ -573,9 +573,6 @@
             return f"System Instructions:\n{system.strip()}\n\nUser Request:\n{prompt}"
         return prompt
 
-<<<<<<< HEAD
-    # ----- BaseCLIProvider hooks -----
-=======
     def _skip_git_flag_unsupported(self, err: str) -> bool:
         lowered = err.lower()
         if "--skip-git-repo-check" not in lowered:
@@ -589,8 +586,7 @@
         )
         return any(marker in lowered for marker in unsupported_markers)
 
-    # ----- LLMProvider interface -----
->>>>>>> 9b1b96cc
+    # ----- BaseCLIProvider hooks -----
 
     def _get_provider_name(self) -> str:
         return "codex-cli"
@@ -612,116 +608,6 @@
             model=self._model,
         )
 
-<<<<<<< HEAD
-=======
-        if not output or not output.strip():
-            raise RuntimeError("Codex CLI returned empty output")
-
-        self._requests_made += 1
-        p_tokens = self.estimate_tokens(text)
-        c_tokens = self.estimate_tokens(output)
-        total = p_tokens + c_tokens
-        self._estimated_prompt_tokens += p_tokens
-        self._estimated_completion_tokens += c_tokens
-        self._estimated_tokens_used += total
-
-        return LLMResponse(
-            content=output,
-            tokens_used=total,
-            model=self._model,
-            finish_reason="stop",
-        )
-
-    async def complete_structured(
-        self,
-        prompt: str,
-        json_schema: dict[str, Any],
-        system: str | None = None,
-        max_completion_tokens: int = 4096,
-        timeout: int | None = None,
-    ) -> dict[str, Any]:
-        import json
-
-        schema_block = json.dumps(json_schema, indent=2)
-        structured_prompt = (
-            "Please respond with ONLY valid JSON that conforms to this schema:\n\n"
-            + schema_block
-            + "\n\nUser request: "
-            + prompt
-            + "\n\nRespond with JSON only, no additional text."
-        )
-
-        text = self._merge_prompts(structured_prompt, system)
-        output = await self._run_exec(
-            text,
-            cwd=None,
-            max_tokens=max_completion_tokens,
-            timeout=timeout,
-            model=self._model,
-        )
-
-        if not output or not output.strip():
-            raise RuntimeError("Codex CLI structured completion returned empty output")
-
-        self._requests_made += 1
-        p_tokens = self.estimate_tokens(text)
-        c_tokens = self.estimate_tokens(output)
-        total = p_tokens + c_tokens
-        self._estimated_prompt_tokens += p_tokens
-        self._estimated_completion_tokens += c_tokens
-        self._estimated_tokens_used += total
-
-        debug_structured = os.getenv("CHUNKHOUND_CODEX_DEBUG_STRUCTURED_OUTPUT", "0") == "1"
-        json_str: str | None = None
-        try:
-            json_str = extract_json_from_response(output)
-            parsed = json.loads(json_str)
-            if not isinstance(parsed, dict):
-                raise ValueError("Expected top-level JSON object")
-            # Minimal required-field check if provided
-            if "required" in json_schema:
-                missing = [f for f in json_schema["required"] if f not in parsed]
-                if missing:
-                    raise ValueError(f"Missing required fields: {missing}")
-            return parsed
-        except Exception as e:  # noqa: BLE001
-            logger.error(f"Codex CLI structured output parse failed: {e}")
-            if debug_structured:
-                try:
-                    max_len = int(os.getenv("CHUNKHOUND_CODEX_LOG_MAX_STRUCTURED", "4000"))
-                except Exception:
-                    max_len = 4000
-                raw_preview = self._sanitize_text(output, max_len=max_len)
-                logger.debug("Codex CLI structured raw output (sanitized): %s", raw_preview)
-                if json_str is not None:
-                    json_preview = self._sanitize_text(json_str, max_len=max_len)
-                    logger.debug(
-                        "Codex CLI structured extracted JSON candidate (sanitized): %s",
-                        json_preview,
-                    )
-                raise RuntimeError(
-                    f"Invalid JSON in structured output: {e}. "
-                    f"Sanitized output preview: {raw_preview}"
-                ) from e
-            raise RuntimeError(f"Invalid JSON in structured output: {e}") from e
-
-    async def batch_complete(
-        self,
-        prompts: list[str],
-        system: str | None = None,
-        max_completion_tokens: int = 4096,
-    ) -> list[LLMResponse]:
-        results: list[LLMResponse] = []
-        for p in prompts:
-            results.append(
-                await self.complete(p, system=system, max_completion_tokens=max_completion_tokens)
-            )
-        return results
-
-    def estimate_tokens(self, text: str) -> int:
-        return len(text) // self.TOKEN_CHARS_RATIO
-
->>>>>>> 9b1b96cc
     async def health_check(self) -> dict[str, Any]:
         if not self._codex_available():
             return {"status": "unhealthy", "provider": self.name, "error": "codex not found"}
