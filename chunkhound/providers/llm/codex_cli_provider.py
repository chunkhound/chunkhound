--- conflicted
+++ resolved
@@ -163,7 +163,6 @@
         use_base_config = self._use_base_codex_config
         try:
             if base and base.exists():
-<<<<<<< HEAD
                 if use_base_config:
                     # Copy the entire CODEX_HOME tree so the overlay behaves
                     # exactly like the user's normal Codex configuration.
@@ -182,29 +181,13 @@
                 # Many Codex builds expect top-level `model` keys (not a
                 # [model] table).
                 cfg_lines = [
-                    "[history]",
-                    'persistence = "none"',
-                    "",
                     f'model = "{model_name}"',
                     f'model_reasoning_effort = "{self._reasoning_effort}"',
+                    "",
+                    "[history]",
+                    'persistence = "none"'
                 ]
                 config_path.write_text("\n".join(cfg_lines) + "\n", encoding="utf-8")
-=======
-                self._copy_minimal_codex_state(base, overlay)
-
-            # Write our minimal config.toml ensuring no MCP and no history
-            config_path = overlay / "config.toml"
-            # Many Codex builds expect top-level `model` keys (not a [model] table).
-            # Ensure model configuration lives at the root table, with history isolated.
-            cfg_lines = [
-                f'model = "{model_name}"',
-                f'model_reasoning_effort = "{self._reasoning_effort}"',
-                "",
-                "[history]",
-                'persistence = "none"',
-            ]
-            config_path.write_text("\n".join(cfg_lines) + "\n", encoding="utf-8")
->>>>>>> a2c54667
         except Exception as e:
             logger.warning(f"Failed to build Codex overlay home: {e}")
         return str(overlay)
