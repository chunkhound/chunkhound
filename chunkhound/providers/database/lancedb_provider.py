"""LanceDB provider implementation for ChunkHound - concrete database provider using LanceDB."""

import json
import os
import time
from datetime import datetime
from pathlib import Path
from typing import TYPE_CHECKING, Any

import numpy as np
import pandas as pd
import pyarrow as pa
from loguru import logger

from chunkhound.core.models import Chunk, Embedding, File
from chunkhound.core.types.common import ChunkType, Language

# Import existing components that will be used by the provider
from chunkhound.embeddings import EmbeddingManager
from chunkhound.providers.database.like_utils import escape_like_pattern
from chunkhound.providers.database.serial_database_provider import (
    SerialDatabaseProvider,
)
from chunkhound.utils.chunk_hashing import generate_chunk_id

# Type hinting only
if TYPE_CHECKING:
    from chunkhound.core.config.database_config import DatabaseConfig


# PyArrow schemas - avoiding LanceModel to prevent enum issues
def get_files_schema() -> pa.Schema:
    """Get PyArrow schema for files table."""
    return pa.schema(
        [
            ("id", pa.int64()),
            ("path", pa.string()),
            ("size", pa.int64()),
            ("modified_time", pa.float64()),
            ("content_hash", pa.string()),
            ("indexed_time", pa.float64()),
            ("language", pa.string()),
            ("encoding", pa.string()),
            ("line_count", pa.int64()),
        ]
    )


def get_chunks_schema(embedding_dims: int | None = None) -> pa.Schema:
    """Get PyArrow schema for chunks table.

    Args:
        embedding_dims: Number of dimensions for embedding vectors.
                       If None, uses variable-size list (which doesn't support vector search)
    """
    # Define embedding field based on whether we have fixed dimensions
    if embedding_dims is not None:
        embedding_field = pa.list_(pa.float32(), embedding_dims)  # Fixed-size list
    else:
        embedding_field = pa.list_(pa.float32())  # Variable-size list

    return pa.schema(
        [
            ("id", pa.int64()),
            ("file_id", pa.int64()),
            ("content", pa.string()),
            ("start_line", pa.int64()),
            ("end_line", pa.int64()),
            ("chunk_type", pa.string()),
            ("language", pa.string()),
            ("name", pa.string()),
            ("embedding", embedding_field),
            ("provider", pa.string()),
            ("model", pa.string()),
            ("created_time", pa.float64()),
            ("metadata", pa.string()),  # JSON-serialized chunk metadata (constants, etc.)
        ]
    )


def _has_valid_embedding(x: Any) -> bool:
    """Check if embedding is valid (not None, not empty, not all zeros).

    Handles both list and numpy array embeddings. Zero-vector detection
    provides defense-in-depth for legacy placeholder vectors.
    """
    if not hasattr(x, "__len__"):
        return False
    if x is None or not isinstance(x, (list, np.ndarray)) or len(x) == 0:
        return False
    # Check not all zeros (legacy placeholder detection)
    if isinstance(x, np.ndarray):
        return np.any(x != 0)
    return any(v != 0 for v in x)


def _deduplicate_by_id(results: list[dict[str, Any]]) -> list[dict[str, Any]]:
    """Deduplicate LanceDB results by 'id' field, preserving order.

    LanceDB queries may return duplicates across table fragments until
    compaction runs. This helper ensures each chunk_id appears once.

    Args:
        results: List of result dictionaries with 'id' field

    Returns:
        Deduplicated list (first occurrence wins, preserves order)
    """
    if not results:
        return results

    seen: set[int] = set()
    unique: list[dict[str, Any]] = []

    for result in results:
        chunk_id = result.get("id")
        if chunk_id is not None and chunk_id not in seen:
            seen.add(chunk_id)
            unique.append(result)

    return unique


<<<<<<< HEAD
def _serialize_metadata(metadata: dict | None) -> str | None:
    """Serialize chunk metadata dict to JSON string for storage."""
    return json.dumps(metadata) if metadata else None


def _deserialize_metadata(metadata_json: str | None) -> dict:
    """Deserialize chunk metadata from JSON string."""
    return json.loads(metadata_json) if metadata_json else {}
=======
def _escape_like_pattern(value: str) -> str:
    """Escape SQL LIKE metacharacters for prefix matching.

    Uses backslash as the escape character (paired with ESCAPE '\\').
    """
    return escape_like_pattern(value, escape_quotes=True)


def _iter_batches(values: list[int], batch_size: int) -> list[list[int]]:
    """Split a list into fixed-size batches."""
    return [values[idx : idx + batch_size] for idx in range(0, len(values), batch_size)]
>>>>>>> 51925852


class LanceDBProvider(SerialDatabaseProvider):
    """LanceDB implementation using serial executor pattern."""

    def __init__(
        self,
        db_path: Path | str,
        base_directory: Path,
        embedding_manager: EmbeddingManager | None = None,
        config: "DatabaseConfig | None" = None,
    ):
        """Initialize LanceDB provider.

        Args:
            db_path: Path to LanceDB database directory (already includes .lancedb suffix from DatabaseConfig.get_db_path())
            base_directory: Base directory for path normalization
            embedding_manager: Optional embedding manager for vector generation
            config: Database configuration for provider-specific settings
        """
        # Database path expected from DatabaseConfig.get_db_path() with .lancedb suffix
        # Ensure it's absolute to avoid LanceDB internal path resolution issues
        absolute_db_path = Path(db_path).absolute()

        # Initialize base class
        super().__init__(absolute_db_path, base_directory, embedding_manager, config)

        self.index_type = config.lancedb_index_type if config else None
        self._fragment_threshold = (
            config.lancedb_optimize_fragment_threshold if config else 100
        )
        self.connection: Any | None = (
            None  # For backward compatibility only - do not use directly
        )

        # Table references
        self._files_table = None
        self._chunks_table = None

    def _build_path_like_clause(self, prefix: str) -> str:
        escaped = _escape_like_pattern(prefix)
        like = f"{escaped}%"
        return f"path LIKE '{like}' ESCAPE '\\\\'"

    def _fetch_file_paths_by_ids(self, file_ids: list[int]) -> dict[int, str]:
        if not self._files_table or not file_ids:
            return {}

        unique_ids = sorted({int(fid) for fid in file_ids if fid is not None})
        if not unique_ids:
            return {}

        ids_str = ",".join(map(str, unique_ids))
        try:
            rows = self._files_table.search().where(f"id IN ({ids_str})").to_list()
        except Exception as exc:
            logger.debug(f"Failed to batch fetch file paths: {exc}")
            return {}

        file_map: dict[int, str] = {}
        for row in rows:
            try:
                fid = int(row.get("id"))
                path = str(row.get("path") or "")
            except Exception:
                continue
            if path:
                file_map[fid] = path
        return file_map

    def _count_chunks_for_file_ids(
        self, file_ids: list[int], batch_size: int = 1000
    ) -> int | None:
        if not self._chunks_table or not file_ids:
            return 0

        total = 0
        try:
            for batch in _iter_batches(file_ids, batch_size):
                file_ids_str = ",".join(map(str, batch))
                table = self._chunks_table.to_lance().to_table(
                    filter=f"file_id IN ({file_ids_str})"
                )
                batch_count = int(getattr(table, "num_rows", 0) or len(table))
                total += batch_count
            return total
        except Exception as exc:
            logger.debug(f"Failed to count chunks with batched filters: {exc}")
            return None

    def _create_connection(self) -> Any:
        """Create and return a LanceDB connection.

        This method is called from within the executor thread to create
        a thread-local connection.

        Returns:
            LanceDB connection object
        """
        import lancedb

        abs_db_path = self._db_path

        # Save CWD (thread-safe in executor)
        original_cwd = os.getcwd()
        try:
            os.chdir(abs_db_path.parent)
            conn = lancedb.connect(abs_db_path.name)
            return conn
        finally:
            os.chdir(original_cwd)

    def _get_schema_sql(self) -> list[str] | None:
        """LanceDB doesn't use SQL - return None."""
        return None

    def _executor_connect(self, conn: Any, state: dict[str, Any]) -> None:
        """Executor method for connect - runs in DB thread.

        Note: The connection is already created by _create_connection,
        so this method ensures schema and indexes are created.
        """
        try:
            # Store connection reference for backward compatibility
            self.connection = conn

            # Create schema and indexes in executor thread
            self._executor_create_schema(conn, state)
            self._executor_create_indexes(conn, state)

            logger.info(f"Connected to LanceDB at {self._db_path}")
        except Exception as e:
            logger.error(f"Error in LanceDB connect: {e}")
            raise

    def _executor_disconnect(
        self, conn: Any, state: dict[str, Any], skip_checkpoint: bool
    ) -> None:
        """Executor method for disconnect - runs in DB thread."""
        try:
            # Clear connection and table references
            self.connection = None
            self._files_table = None
            self._chunks_table = None

            # Connection will be closed by base class
            logger.info("Disconnected from LanceDB")
        except Exception as e:
            logger.error(f"Error in LanceDB disconnect: {e}")
            raise

    def _get_embedding_dimensions_safe(self) -> int | None:
        """Safely retrieve embedding dimensions from embedding manager.

        Returns:
            Embedding dimensions if available, None otherwise.

        Notes:
            Handles all edge cases gracefully:
            - No embedding_manager configured
            - No default provider registered
            - Provider missing .dims attribute
            - Provider.dims raises exception
        """
        if self.embedding_manager is None:
            logger.debug("No embedding_manager configured - using variable-size schema")
            return None

        try:
            provider = self.embedding_manager.get_default_provider()
            if provider is None:
                logger.debug("No default embedding provider - using variable-size schema")
                return None

            dims = provider.dims
            if not isinstance(dims, int) or dims <= 0:
                logger.warning(
                    f"Invalid embedding dimensions: {dims} - using variable-size schema"
                )
                return None

            logger.debug(
                f"Detected embedding dimensions: {dims} "
                f"(provider={provider.name}, model={provider.model})"
            )
            return dims

        except AttributeError:
            logger.debug("Embedding provider has no 'dims' attribute - using variable-size schema")
            return None
        except Exception as e:
            logger.warning(f"Error detecting embedding dimensions: {e} - using variable-size schema")
            return None

    def create_schema(self) -> None:
        """Create database schema for files, chunks, and embeddings."""
        return self._execute_in_db_thread_sync("create_schema")

    def _executor_create_schema(self, conn: Any, state: dict[str, Any]) -> None:
        """Executor method for create_schema - runs in DB thread."""
        # Create files table if it doesn't exist
        try:
            self._files_table = conn.open_table("files")
        except Exception:
            # Table doesn't exist, create it
            # Create table using PyArrow schema
            self._files_table = conn.create_table("files", schema=get_files_schema())
            logger.info("Created files table")

        # Create chunks table if it doesn't exist
        try:
            self._chunks_table = conn.open_table("chunks")
            logger.debug("Opened existing chunks table")
        except Exception:
            # Table doesn't exist, create it
            # Try to get embedding dimensions to avoid migration later
            embedding_dims = self._get_embedding_dimensions_safe()

            if embedding_dims is not None:
                logger.info(
                    f"Creating chunks table with fixed-size embedding schema "
                    f"({embedding_dims} dimensions) - no migration will be needed"
                )
            else:
                logger.info(
                    "Creating chunks table with variable-size embedding schema - "
                    "table will be migrated when first embeddings are inserted"
                )

            self._chunks_table = conn.create_table(
                "chunks", schema=get_chunks_schema(embedding_dims)
            )
            logger.info("Created chunks table")

    def create_indexes(self) -> None:
        """Create database indexes for performance optimization."""
        return self._execute_in_db_thread_sync("create_indexes")

    def _executor_create_indexes(self, conn: Any, state: dict[str, Any]) -> None:
        """Executor method for create_indexes - runs in DB thread."""
        # Validate LanceDB version for ivf_rq index type
        if self.index_type == "ivf_rq":
            import lancedb
            from packaging.version import Version

            lancedb_version = getattr(lancedb, "__version__", "0.0.0")
            if Version(lancedb_version) < Version("0.25.3"):
                raise ValueError(
                    f"ivf_rq index type requires LanceDB 0.25.3+, but found {lancedb_version}. "
                    f"Please upgrade: pip install 'lancedb>=0.25.3'"
                )

        # Create scalar index on chunks.id for merge_insert performance
        # merge_insert performs join on id column, index provides O(log n) vs O(n) lookup
        if self._chunks_table:
            try:
                # Check if index already exists
                indices = self._chunks_table.list_indices()
                has_id_index = any(
                    idx.columns == ["id"] or "id" in idx.columns
                    for idx in indices
                )

                if not has_id_index:
                    logger.info("Creating scalar index on chunks.id for merge_insert performance")
                    self._chunks_table.create_scalar_index("id")
                    logger.info("Scalar index on chunks.id created successfully")
                else:
                    logger.debug("Scalar index on chunks.id already exists")
            except Exception as e:
                # Non-fatal: merge_insert works without index, just slower
                logger.warning(
                    f"Could not create scalar index on chunks.id: {e}. "
                    f"This is non-fatal but may slow down merge_insert operations. "
                    f"Check LanceDB version supports create_scalar_index()."
                )

    def create_vector_index(
        self, provider: str, model: str, dims: int, metric: str = "cosine"
    ) -> None:
        """Create vector index for specific provider/model/dims combination."""
        return self._execute_in_db_thread_sync(
            "create_vector_index", provider, model, dims, metric
        )

    def _executor_create_vector_index(
        self,
        conn: Any,
        state: dict[str, Any],
        provider: str,
        model: str,
        dims: int,
        metric: str = "cosine",
    ) -> None:
        """Executor method for create_vector_index - runs in DB thread."""
        if not self._chunks_table:
            return

        try:
            # Check if index already exists by attempting a simple search
            try:
                test_vector = [0.0] * dims
                self._chunks_table.search(
                    test_vector, vector_column_name="embedding"
                ).limit(1).to_list()
                logger.debug(f"Vector index already exists for {provider}/{model}")
                return
            except Exception:
                # Index doesn't exist, create it
                pass

            # Verify sufficient data exists for IVF PQ training
            total_embeddings = len(
                self._executor_get_existing_embeddings(conn, state, [], provider, model)
            )
            if total_embeddings < 1000:
                logger.debug(
                    f"Skipping index creation for {provider}/{model}: insufficient data ({total_embeddings} < 1000)"
                )
                return

            # Create vector index (wait_timeout not supported in LanceDB OSS)
            if self.index_type == "ivf_hnsw_sq":
                self._chunks_table.create_index(
                    vector_column_name="embedding",
                    index_type="IVF_HNSW_SQ",
                    metric=metric,
                )
            elif self.index_type == "ivf_rq":
                self._chunks_table.create_index(
                    vector_column_name="embedding",
                    index_type="IVF_RQ",
                    metric=metric,
                )
            else:
                # Default to auto-configured index with explicit vector column
                self._chunks_table.create_index(
                    vector_column_name="embedding", metric=metric
                )
            logger.debug(
                f"Created vector index for {provider}/{model} with metric={metric}"
            )
        except Exception as e:
            logger.debug(f"Failed to create vector index for {provider}/{model}: {e}")

    def drop_vector_index(
        self, provider: str, model: str, dims: int, metric: str = "cosine"
    ) -> str:
        """Drop vector index for specific provider/model/dims combination."""
        # LanceDB handles index management automatically
        return "Index management handled automatically by LanceDB"

    def _generate_chunk_id_safe(self, chunk: Chunk) -> int:
        """Generate chunk ID with fallback to hash-based ID.

        Returns chunk.id if present, otherwise generates deterministic
        hash-based ID from file_id, content, and chunk type.

        Args:
            chunk: Chunk object to generate ID for

        Returns:
            Chunk ID (existing or generated)
        """
        return chunk.id or generate_chunk_id(
            chunk.file_id,
            chunk.code or "",
            concept=str(
                chunk.chunk_type.value
                if hasattr(chunk.chunk_type, "value")
                else chunk.chunk_type
            ),
        )

    # File Operations
    def insert_file(self, file: File) -> int:
        """Insert file record and return file ID."""
        return self._execute_in_db_thread_sync("insert_file", file)

    def _executor_insert_file(
        self, conn: Any, state: dict[str, Any], file: File
    ) -> int:
        """Executor method for insert_file - runs in DB thread."""
        if not self._files_table:
            self._executor_create_schema(conn, state)

        # Store path as-is (now relative with forward slashes from IndexingCoordinator)
        normalized_path = file.path

        # Prepare file data
        file_data = {
            "id": file.id or int(time.time() * 1000000),
            "path": normalized_path,
            "size": file.size_bytes,
            "modified_time": file.mtime,
            "content_hash": getattr(file, "content_hash", None) or "",
            "indexed_time": time.time(),
            "language": str(
                file.language.value
                if hasattr(file.language, "value")
                else file.language
            ),
            "encoding": "utf-8",
            "line_count": 0,
        }

        # Use merge_insert for atomic upsert based on path
        # This eliminates the TOCTOU race condition by making the
        # check-and-insert/update operation atomic at the database level
        self._files_table.merge_insert(
            "path"
        ).when_matched_update_all().when_not_matched_insert_all().execute([file_data])

        # Get the file ID (either newly inserted or existing)
        # We need to query back because merge_insert doesn't return the ID
        result = (
            self._files_table.search().where(f"path = '{normalized_path}'").to_list()
        )
        if result:
            return result[0]["id"]
        else:
            # This should not happen, but handle gracefully
            logger.error(
                f"Failed to retrieve file ID after merge_insert for path: {normalized_path}"
            )
            return file_data["id"]

    def get_file_by_path(
        self, path: str, as_model: bool = False
    ) -> dict[str, Any] | File | None:
        """Get file record by path."""
        return self._execute_in_db_thread_sync("get_file_by_path", path, as_model)

    def _executor_get_file_by_path(
        self, conn: Any, state: dict[str, Any], path: str, as_model: bool = False
    ) -> dict[str, Any] | File | None:
        """Executor method for get_file_by_path - runs in DB thread."""
        if not self._files_table:
            return None

        try:
            # Normalize path to handle both absolute and relative paths
            from chunkhound.core.utils import normalize_path_for_lookup

            base_dir = state.get("base_directory")
            normalized_path = normalize_path_for_lookup(path, base_dir)
            results = (
                self._files_table.search()
                .where(f"path = '{normalized_path}'")
                .to_list()
            )
            if not results:
                return None

            result = results[0]
            if as_model:
                return File(
                    id=result["id"],
                    path=result["path"],
                    size_bytes=result["size"],
                    mtime=result["modified_time"],
                    language=Language(result["language"]),
                )
            return result
        except Exception as e:
            logger.error(f"Error getting file by path: {e}")
            return None

    def get_file_by_id(
        self, file_id: int, as_model: bool = False
    ) -> dict[str, Any] | File | None:
        """Get file record by ID."""
        return self._execute_in_db_thread_sync("get_file_by_id", file_id, as_model)

    def _executor_get_file_by_id(
        self, conn: Any, state: dict[str, Any], file_id: int, as_model: bool = False
    ) -> dict[str, Any] | File | None:
        """Executor method for get_file_by_id - runs in DB thread."""
        if not self._files_table:
            return None

        try:
            results = self._files_table.search().where(f"id = {file_id}").to_list()
            if not results:
                return None

            result = results[0]
            if as_model:
                return File(
                    id=result["id"],
                    path=result["path"],
                    size_bytes=result["size"],
                    mtime=result["modified_time"],
                    language=Language(result["language"]),
                )
            return result
        except Exception as e:
            logger.error(f"Error getting file by ID: {e}")
            return None

    def update_file(
        self,
        file_id: int,
        size_bytes: int | None = None,
        mtime: float | None = None,
        content_hash: str | None = None,
        **kwargs,
    ) -> None:
        """Update file record with new values."""
        return self._execute_in_db_thread_sync(
            "update_file", file_id, size_bytes, mtime, content_hash
        )

    def _executor_update_file(
        self,
        conn: Any,
        state: dict[str, Any],
        file_id: int,
        size_bytes: int | None = None,
        mtime: float | None = None,
        content_hash: str | None = None,
        **kwargs,
    ) -> None:
        """Executor method for update_file - runs in DB thread."""
        if not self._files_table:
            return

        try:
            # Get existing file record
            existing_file = self._executor_get_file_by_id(conn, state, file_id, False)
            if not existing_file:
                return

            # Update the relevant fields
            updated_file = dict(existing_file)
            if size_bytes is not None:
                updated_file["size"] = size_bytes
            if mtime is not None:
                updated_file["modified_time"] = mtime
            if content_hash is not None:
                updated_file["content_hash"] = content_hash
            updated_file["indexed_time"] = time.time()

            # LanceDB doesn't support in-place updates, so we use merge_insert
            # This updates the record by matching on the 'id' field
            self._files_table.merge_insert("id").when_matched_update_all().execute(
                [updated_file]
            )

        except Exception as e:
            logger.error(f"Error updating file {file_id}: {e}")

    def delete_file_completely(self, file_path: str) -> bool:
        """Delete a file and all its chunks/embeddings completely."""
        return self._execute_in_db_thread_sync("delete_file_completely", file_path)

    def _executor_delete_file_completely(
        self, conn: Any, state: dict[str, Any], file_path: str
    ) -> bool:
        """Executor method for delete_file_completely - runs in DB thread."""
        try:
            # Get file record in the executor thread
            file_record = self._executor_get_file_by_path(conn, state, file_path, False)
            if not file_record:
                return False

            file_id = file_record["id"]

            # Delete chunks first
            if self._chunks_table:
                self._chunks_table.delete(f"file_id = {file_id}")

            # Delete file record
            if self._files_table:
                self._files_table.delete(f"id = {file_id}")

            return True
        except Exception as e:
            logger.error(f"Error deleting file: {e}")
            return False

    # Chunk Operations
    def insert_chunk(self, chunk: Chunk) -> int:
        """Insert chunk record and return chunk ID."""
        return self._execute_in_db_thread_sync("insert_chunk", chunk)

    def _executor_insert_chunk(
        self, conn: Any, state: dict[str, Any], chunk: Chunk
    ) -> int:
        """Executor method for insert_chunk - runs in DB thread."""
        if not self._chunks_table:
            self._executor_create_schema(conn, state)

        chunk_data = {
            "id": self._generate_chunk_id_safe(chunk),
            "file_id": chunk.file_id,
            "content": chunk.code or "",
            "start_line": chunk.start_line,
            "end_line": chunk.end_line,
            "chunk_type": str(
                chunk.chunk_type.value
                if hasattr(chunk.chunk_type, "value")
                else chunk.chunk_type
            ),
            "language": str(
                chunk.language.value
                if hasattr(chunk.language, "value")
                else chunk.language
            ),
            "name": chunk.symbol or "",
            "embedding": None,
            "provider": "",
            "model": "",
            "created_time": time.time(),
            "metadata": _serialize_metadata(chunk.metadata),
        }

        # Use PyArrow Table directly to avoid LanceDB DataFrame schema alignment bug
        # Convert single item to proper format for pa.table
        chunk_data_list = [chunk_data]
        chunk_table = pa.Table.from_pylist(chunk_data_list, schema=get_chunks_schema())

        # Use merge_insert for atomic upsert with conflict-free semantics
        # Handles idempotency (same file indexed multiple times) and concurrent writes
        # (initial scan + file watcher, multiple processes, multiple file events)
        # LanceDB's MVCC ensures conflicts are resolved via automatic retries
        (
            self._chunks_table.merge_insert("id")
            .when_matched_update_all()
            .when_not_matched_insert_all()
            .execute(chunk_table)
        )
        return chunk_data["id"]

    def insert_chunks_batch(self, chunks: list[Chunk]) -> list[int]:
        """Insert multiple chunks in batch using optimized DataFrame operations."""
        return self._execute_in_db_thread_sync("insert_chunks_batch", chunks)

    def _executor_insert_chunks_batch(
        self, conn: Any, state: dict[str, Any], chunks: list[Chunk]
    ) -> list[int]:
        """Executor method for insert_chunks_batch - runs in DB thread."""
        if not chunks:
            return []

        if not self._chunks_table:
            self._executor_create_schema(conn, state)

        # Process in optimal batch sizes (LanceDB best practice: 1000+ items)
        batch_size = 1000
        all_chunk_ids = []

        for i in range(0, len(chunks), batch_size):
            batch_chunks = chunks[i : i + batch_size]
            chunk_data_list = []
            chunk_ids = []

            for chunk in batch_chunks:
                chunk_id = self._generate_chunk_id_safe(chunk)
                chunk_ids.append(chunk_id)

                chunk_data = {
                    "id": chunk_id,
                    "file_id": chunk.file_id,
                    "content": chunk.code or "",
                    "start_line": chunk.start_line,
                    "end_line": chunk.end_line,
                    "chunk_type": str(
                        chunk.chunk_type.value
                        if hasattr(chunk.chunk_type, "value")
                        else chunk.chunk_type
                    ),
                    "language": str(
                        chunk.language.value
                        if hasattr(chunk.language, "value")
                        else chunk.language
                    ),
                    "name": chunk.symbol or "",
                    "embedding": None,
                    "provider": "",
                    "model": "",
                    "created_time": time.time(),
                    "metadata": _serialize_metadata(chunk.metadata),
                }
                chunk_data_list.append(chunk_data)

            # Use PyArrow Table directly to avoid LanceDB DataFrame schema alignment bug
            chunks_table = pa.Table.from_pylist(
                chunk_data_list, schema=get_chunks_schema()
            )

            # Use merge_insert for atomic upsert with conflict-free semantics
            # Handles idempotency (same file indexed multiple times) and concurrent writes
            # (initial scan + file watcher, multiple processes, multiple file events)
            # LanceDB's MVCC ensures conflicts are resolved via automatic retries
            (
                self._chunks_table.merge_insert("id")
                .when_matched_update_all()
                .when_not_matched_insert_all()
                .execute(chunks_table)
            )
            all_chunk_ids.extend(chunk_ids)

            logger.debug(f"Bulk inserted batch of {len(batch_chunks)} chunks")

        logger.debug(f"Completed bulk insert of {len(chunks)} chunks in batches")
        return all_chunk_ids

    def get_chunk_by_id(
        self, chunk_id: int, as_model: bool = False
    ) -> dict[str, Any] | Chunk | None:
        """Get chunk record by ID."""
        return self._execute_in_db_thread_sync("get_chunk_by_id", chunk_id, as_model)

    def _executor_get_chunk_by_id(
        self, conn: Any, state: dict[str, Any], chunk_id: int, as_model: bool = False
    ) -> dict[str, Any] | Chunk | None:
        """Executor method for get_chunk_by_id - runs in DB thread."""
        if not self._chunks_table:
            return None

        try:
            results = self._chunks_table.search().where(f"id = {chunk_id}").to_list()
            if not results:
                return None

            result = results[0]
            if as_model:
                return Chunk(
                    id=result["id"],
                    file_id=result["file_id"],
                    code=result["content"],
                    start_line=result["start_line"],
                    end_line=result["end_line"],
                    chunk_type=ChunkType(result["chunk_type"]),
                    language=Language(result["language"]),
                    symbol=result["name"],
                    metadata=_deserialize_metadata(result.get("metadata")),
                )
            return result
        except Exception as e:
            logger.error(f"Error getting chunk by ID: {e}")
            return None

    def get_chunks_by_file_id(
        self, file_id: int, as_model: bool = False
    ) -> list[dict[str, Any] | Chunk]:
        """Get all chunks for a specific file."""
        return self._execute_in_db_thread_sync(
            "get_chunks_by_file_id", file_id, as_model
        )

    def _executor_get_chunks_by_file_id(
        self, conn: Any, state: dict[str, Any], file_id: int, as_model: bool = False
    ) -> list[dict[str, Any] | Chunk]:
        """Executor method for get_chunks_by_file_id - runs in DB thread."""
        if not self._chunks_table:
            return []

        try:
            results = (
                self._chunks_table.search().where(f"file_id = {file_id}").to_list()
            )
            # Deduplicate across fragments
            results = _deduplicate_by_id(results)

            if as_model:
                return [
                    Chunk(
                        id=result["id"],
                        file_id=result["file_id"],
                        code=result["content"],
                        start_line=result["start_line"],
                        end_line=result["end_line"],
                        chunk_type=ChunkType(result["chunk_type"]),
                        language=Language(result["language"]),
                        symbol=result["name"],
                        metadata=_deserialize_metadata(result.get("metadata")),
                    )
                    for result in results
                ]
            return results
        except Exception as e:
            logger.error(f"Error getting chunks by file ID: {e}")
            return []

    def get_chunks_in_range(
        self, file_id: int, start_line: int, end_line: int
    ) -> list[dict]:
        """Get all chunks overlapping a line range (pattern from context_retriever.py)."""
        return self._execute_in_db_thread_sync(
            "get_chunks_in_range", file_id, start_line, end_line
        )

    def _executor_get_chunks_in_range(
        self, conn: Any, state: dict[str, Any], file_id: int, start_line: int, end_line: int
    ) -> list[dict]:
        """Executor method for get_chunks_in_range - runs in DB thread.

        Args:
            file_id: ID of the file to search within
            start_line: Start line of the range
            end_line: End line of the range

        Returns:
            List of chunk dictionaries overlapping the range, ordered by start_line
        """
        if not self._chunks_table:
            return []

        try:
            # Overlap condition: chunk overlaps if any of:
            # - chunk start_line is within range
            # - chunk end_line is within range
            # - chunk spans the entire range
            # Using LanceDB's SQL-like where clause with logical OR
            where_clause = (
                f"file_id = {file_id} AND ("
                f"(start_line >= {start_line} AND start_line <= {end_line}) OR "
                f"(end_line >= {start_line} AND end_line <= {end_line}) OR "
                f"(start_line <= {start_line} AND end_line >= {end_line})"
                f")"
            )

            results = self._chunks_table.search().where(where_clause).to_list()

            # Deduplicate across fragments (critical for multi-result queries)
            results = _deduplicate_by_id(results)

            # Sort by start_line (LanceDB doesn't guarantee order from where clause)
            results.sort(key=lambda x: x.get("start_line", 0))

            # Convert to expected format with consistent field names
            chunks = []
            for result in results:
                chunk_dict = {
                    "id": result["id"],
                    "file_id": result["file_id"],
                    "chunk_type": result.get("chunk_type", ""),
                    "symbol": result.get("name", ""),
                    "code": result.get("content", ""),
                    "start_line": result.get("start_line", 0),
                    "end_line": result.get("end_line", 0),
                    "start_byte": None,  # LanceDB chunks table doesn't store byte offsets
                    "end_byte": None,
                    "language": result.get("language", ""),
                    "created_at": result.get("created_time"),
                    "updated_at": None,  # LanceDB chunks table doesn't track updates
                }
                chunks.append(chunk_dict)

            return chunks

        except Exception as e:
            logger.error(f"Error getting chunks in range for file {file_id}: {e}")
            return []

    def delete_file_chunks(self, file_id: int) -> None:
        """Delete all chunks for a file."""
        return self._execute_in_db_thread_sync("delete_file_chunks", file_id)

    def _executor_delete_file_chunks(
        self, conn: Any, state: dict[str, Any], file_id: int
    ) -> None:
        """Executor method for delete_file_chunks - runs in DB thread."""
        if self._chunks_table:
            try:
                self._chunks_table.delete(f"file_id = {file_id}")
            except Exception as e:
                logger.error(f"Error deleting chunks for file {file_id}: {e}")

    def delete_chunk(self, chunk_id: int) -> None:
        """Delete a single chunk by ID."""
        return self._execute_in_db_thread_sync("delete_chunk", chunk_id)

    def _executor_delete_chunk(
        self, conn: Any, state: dict[str, Any], chunk_id: int
    ) -> None:
        """Executor method for delete_chunk - runs in DB thread."""
        if self._chunks_table:
            try:
                self._chunks_table.delete(f"id = {chunk_id}")
            except Exception as e:
                logger.error(f"Error deleting chunk {chunk_id}: {e}")

    def update_chunk(self, chunk_id: int, **kwargs) -> None:
        """Update chunk record with new values."""
        # LanceDB doesn't support in-place updates, need to implement via delete/insert
        pass

    # Embedding Operations
    def insert_embedding(self, embedding: Embedding) -> int:
        """Insert embedding record and return embedding ID."""
        # In LanceDB, embeddings are stored directly in the chunks table
        # This is a no-op since we use insert_embeddings_batch for efficiency
        return embedding.id or 0

    def insert_embeddings_batch(
        self,
        embeddings_data: list[dict],
        batch_size: int | None = None,
        connection=None,
    ) -> int:
        """Insert multiple embedding vectors efficiently using merge_insert."""
        return self._execute_in_db_thread_sync(
            "insert_embeddings_batch", embeddings_data, batch_size
        )

    def _executor_insert_embeddings_batch(
        self,
        conn: Any,
        state: dict[str, Any],
        embeddings_data: list[dict],
        batch_size: int | None = None,
    ) -> int:
        """Executor method for insert_embeddings_batch - runs in DB thread."""
        if not embeddings_data or not self._chunks_table:
            return 0

        try:
            # Determine embedding dimensions from the first embedding
            first_embedding = embeddings_data[0].get(
                "embedding", embeddings_data[0].get("vector")
            )
            if not first_embedding:
                logger.error("No embedding data found in first record")
                return 0

            embedding_dims = len(first_embedding)
            provider = embeddings_data[0]["provider"]
            model = embeddings_data[0]["model"]

            # Check if embedding columns exist in schema and if they have the correct type
            current_schema = self._chunks_table.schema
            embedding_field = None
            for field in current_schema:
                if field.name == "embedding":
                    embedding_field = field
                    break

            # Check if we need to recreate the table due to schema mismatch
            needs_recreation = False
            if embedding_field:
                # Check if it's a fixed-size list with correct dimensions
                if not pa.types.is_fixed_size_list(embedding_field.type):
                    logger.info(
                        "Embedding column exists but is variable-size list - need to recreate table with fixed-size list"
                    )
                    needs_recreation = True
                elif (
                    hasattr(embedding_field.type, "list_size")
                    and embedding_field.type.list_size != embedding_dims
                ):
                    logger.info(
                        f"Embedding column exists but has wrong dimensions ({embedding_field.type.list_size} vs {embedding_dims}) - need to recreate table"
                    )
                    needs_recreation = True

            if needs_recreation:
                # Need to recreate table with proper fixed-size schema
                existing_data_df = self._chunks_table.to_pandas()
                logger.info(
                    f"Migrating chunks table to fixed-size embedding schema:\n"
                    f"  Reason: Schema created before embedding dimensions were known\n"
                    f"  Required dimensions: {embedding_dims} (provider={provider}, model={model})\n"
                    f"  Chunks to migrate: {len(existing_data_df):,}\n"
                    f"  This is a ONE-TIME operation - future embedding insertions will be fast\n"
                    f"  To avoid this in future: Ensure embedding provider configured before database creation"
                )

                # Drop the old table
                conn.drop_table("chunks")

                # Create new table with proper schema
                new_schema = get_chunks_schema(embedding_dims)
                self._chunks_table = conn.create_table("chunks", schema=new_schema)
                logger.info("Created new chunks table with fixed-size embedding schema")

                # Re-insert existing data (without embeddings - they'll be added below)
                if len(existing_data_df) > 0:
                    # Prepare data for reinsertion
                    chunks_to_restore = []
                    for _, row in existing_data_df.iterrows():
                        chunk_data = {
                            "id": row["id"],
                            "file_id": row["file_id"],
                            "content": row["content"],
                            "start_line": row["start_line"],
                            "end_line": row["end_line"],
                            "chunk_type": row["chunk_type"],
                            "language": row["language"],
                            "name": row["name"],
                            "embedding": None,  # No placeholder - needs embedding generation
                            "provider": "",
                            "model": "",
                            "created_time": row.get("created_time", time.time()),
                            "metadata": row.get("metadata"),  # Preserve existing metadata
                        }
                        chunks_to_restore.append(chunk_data)

                    # Insert in batches
                    restore_batch_size = 1000
                    for i in range(0, len(chunks_to_restore), restore_batch_size):
                        batch = chunks_to_restore[i : i + restore_batch_size]
                        restore_table = pa.Table.from_pylist(batch, schema=new_schema)
                        self._chunks_table.add(restore_table, mode="append")

                    logger.info(
                        f"Restored {len(chunks_to_restore)} chunks to new table"
                    )

            elif not embedding_field:
                # Add embedding columns to the table if they don't exist
                logger.debug("Adding embedding columns to chunks table")
                # Create a proper fixed-size list type for the embedding column
                embedding_type = pa.list_(pa.float32(), embedding_dims)
                self._chunks_table.add_columns(
                    {
                        "embedding": f"arrow_cast(NULL, '{embedding_type}')",
                        "provider": "arrow_cast(NULL, 'string')",
                        "model": "arrow_cast(NULL, 'string')",
                    }
                )

            # Determine optimal batch size if not provided
            if batch_size is None:
                # Use larger batches for better performance, but cap at 10k to avoid memory issues
                batch_size = min(10000, len(embeddings_data))

            total_updated = 0

            # Process in batches for better memory management
            # Use read-modify-write pattern: LanceDB's when_matched_update_all()
            # requires ALL columns in source data to match target schema
            for i in range(0, len(embeddings_data), batch_size):
                batch = embeddings_data[i : i + batch_size]

                # Build lookup of chunk_id -> embedding data
                embedding_lookup = {}
                for e in batch:
                    embedding = e.get("embedding", e.get("vector"))
                    # Ensure embedding is a list
                    if hasattr(embedding, "tolist"):
                        embedding = embedding.tolist()
                    elif not isinstance(embedding, list):
                        embedding = list(embedding)
                    embedding_lookup[e["chunk_id"]] = {
                        "embedding": embedding,
                        "provider": e["provider"],
                        "model": e["model"],
                    }

                # Read existing rows for these chunk IDs
                # NOTE: Using Lance SQL filter instead of .search() because .search()
                # may not reliably find rows with NULL embedding columns (vector search semantics)
                chunk_ids = list(embedding_lookup.keys())
                chunk_ids_str = ','.join(map(str, chunk_ids))

                try:
                    # Primary: Use LanceDB's native Lance filter (efficient for large tables)
                    existing_df = (
                        self._chunks_table.to_lance()
                        .to_table(filter=f"id IN ({chunk_ids_str})")
                        .to_pandas()
                    )
                except Exception as lance_err:
                    # Fallback: Paginated pandas filtering (memory-safe for large tables)
                    total_rows = self._chunks_table.count_rows()

                    logger.warning(
                        f"Lance SQL filter unavailable, using paginated fallback for {total_rows:,} rows. "
                        f"Error: {lance_err}"
                    )

                    # Paginate to avoid loading entire table into memory
                    page_size = 10_000
                    existing_rows = []
                    chunk_ids_set = set(chunk_ids)  # For faster lookup

                    for offset in range(0, total_rows, page_size):
                        # Load batch of rows
                        try:
                            batch_df = self._chunks_table.to_pandas(offset=offset, limit=page_size)
                        except TypeError:
                            # LanceDB may not support offset/limit in to_pandas()
                            # Fall back to loading all and slicing (less efficient but works)
                            if offset == 0:
                                logger.debug("LanceDB to_pandas() doesn't support pagination, loading full table")
                                all_chunks_df = self._chunks_table.to_pandas()
                                batch_df = all_chunks_df[all_chunks_df['id'].isin(chunk_ids)]
                                existing_rows.extend(batch_df.to_dict('records'))
                                break
                            else:
                                break

                        # Filter to requested chunk IDs
                        matching = batch_df[batch_df['id'].isin(chunk_ids_set)]
                        if len(matching) > 0:
                            existing_rows.extend(matching.to_dict('records'))

                        # Early termination if we found all requested chunks
                        if len(existing_rows) >= len(chunk_ids):
                            break

                    # Convert to DataFrame for consistent downstream handling
                    existing_df = pd.DataFrame(existing_rows) if existing_rows else pd.DataFrame()

                # Diagnostic logging
                logger.debug(f"Looking for {len(chunk_ids)} chunk IDs, found {len(existing_df)} existing chunks")
                if len(existing_df) == 0 and len(chunk_ids) > 0:
                    total_rows = self._chunks_table.count_rows()
                    logger.warning(
                        f"Embedding update: search returned 0 results but table has {total_rows} rows. "
                        f"This indicates a LanceDB query issue. Using paginated fallback. "
                        f"Chunk IDs requested: {chunk_ids[:5]}{'...' if len(chunk_ids) > 5 else ''}"
                    )

                # Merge embedding data into existing rows (full row data required)
                merge_data = []
                for _, row in existing_df.iterrows():
                    chunk_id = row["id"]
                    if chunk_id in embedding_lookup:
                        emb_data = embedding_lookup[chunk_id]
                        merge_data.append(
                            {
                                "id": row["id"],
                                "file_id": row["file_id"],
                                "content": row["content"],
                                "start_line": row["start_line"],
                                "end_line": row["end_line"],
                                "chunk_type": row["chunk_type"],
                                "language": row["language"],
                                "name": row["name"],
                                "embedding": emb_data["embedding"],
                                "provider": emb_data["provider"],
                                "model": emb_data["model"],
                                "created_time": row["created_time"],
                                "metadata": row.get("metadata"),  # Preserve metadata
                            }
                        )

                # merge_insert with PyArrow table to avoid nullable field mismatches
                # (see LanceDB GitHub issue #2366)
                if merge_data:
                    merge_table = pa.Table.from_pylist(
                        merge_data, schema=get_chunks_schema(embedding_dims)
                    )
                    (
                        self._chunks_table.merge_insert("id")
                        .when_matched_update_all()
                        .execute(merge_table)
                    )

                total_updated += len(merge_data)

                if len(embeddings_data) > batch_size:
                    logger.debug(
                        f"Processed {total_updated}/{len(embeddings_data)} embeddings"
                    )

            # Create vector index if we have enough embeddings
            total_rows = self._chunks_table.count_rows()
            if total_rows >= 256:  # LanceDB minimum for index creation
                try:
                    # Check if we need to create an index
                    # LanceDB will handle this efficiently if index already exists
                    self._executor_create_vector_index(
                        conn, state, provider, model, embedding_dims
                    )
                except Exception as e:
                    # This is expected if the table was created with variable-size list schema
                    # The index will work once the table is recreated with fixed-size schema
                    logger.debug(
                        f"Vector index creation deferred (expected with initial schema): {e}"
                    )

            logger.debug(
                f"Successfully updated {total_updated} embeddings using merge_insert"
            )
            return total_updated

        except Exception as e:
            logger.error(f"Error in bulk embedding insert: {e}")
            raise

    def get_embedding_by_chunk_id(
        self, chunk_id: int, provider: str, model: str
    ) -> Embedding | None:
        """Get embedding for specific chunk, provider, and model."""
        chunk = self.get_chunk_by_id(chunk_id)
        if not chunk or not chunk.get("embedding"):
            return None

        created_time = chunk.get("created_time", time.time())
        created_at = datetime.fromtimestamp(created_time) if created_time else None

        return Embedding(
            chunk_id=chunk_id,
            provider=chunk.get("provider", provider),
            model=chunk.get("model", model),
            dims=len(chunk["embedding"]),
            vector=chunk["embedding"],
            created_at=created_at,
        )

    def get_existing_embeddings(
        self, chunk_ids: list[int], provider: str, model: str
    ) -> set[int]:
        """Get set of chunk IDs that already have embeddings for given provider/model."""
        return self._execute_in_db_thread_sync(
            "get_existing_embeddings", chunk_ids, provider, model
        )

    def _executor_get_existing_embeddings(
        self,
        conn: Any,
        state: dict[str, Any],
        chunk_ids: list[int],
        provider: str,
        model: str,
    ) -> set[int]:
        """Executor method for get_existing_embeddings - runs in DB thread."""
        if not self._chunks_table:
            return set()

        try:
            # In LanceDB, we store embeddings directly in the chunks table
            # A chunk has embeddings if the embedding field is not null AND
            # the provider/model match what we're looking for
            chunks_count = self._chunks_table.count_rows()
            try:
                all_chunks_df = self._chunks_table.head(chunks_count).to_pandas()
            except Exception as data_error:
                logger.error(
                    f"LanceDB data corruption detected in chunks table: {data_error}"
                )
                logger.info("Attempting table recovery by recreating indexes...")
                # Try to recover by optimizing the table
                try:
                    self._chunks_table.optimize()
                    all_chunks_df = self._chunks_table.head(chunks_count).to_pandas()
                except Exception as recovery_error:
                    logger.error(f"Failed to recover chunks table: {recovery_error}")
                    return set()

            # Handle embeddings that are lists - pandas notna() might not work correctly with lists
            # Also check embedding is not all zeros (defense-in-depth for legacy placeholder vectors)
            embeddings_mask = all_chunks_df["embedding"].apply(_has_valid_embedding)

            # If no specific chunk_ids provided, check all chunks
            if not chunk_ids:
                # Find all chunks that have embeddings for this provider/model
                existing_embeddings_df = all_chunks_df[
                    embeddings_mask
                    & (all_chunks_df["provider"] == provider)
                    & (all_chunks_df["model"] == model)
                ]
            else:
                # Filter to only the requested chunk IDs
                filtered_df = all_chunks_df[all_chunks_df["id"].isin(chunk_ids)]
                filtered_embeddings_mask = filtered_df.index.isin(
                    all_chunks_df[embeddings_mask].index
                )

                # Find chunks that have embeddings for this provider/model
                existing_embeddings_df = filtered_df[
                    filtered_embeddings_mask
                    & (filtered_df["provider"] == provider)
                    & (filtered_df["model"] == model)
                ]

            return set(existing_embeddings_df["id"].tolist())
        except Exception as e:
            logger.error(f"Error getting existing embeddings: {e}")
            return set()

    def delete_embeddings_by_chunk_id(self, chunk_id: int) -> None:
        """Delete all embeddings for a specific chunk."""
        # In LanceDB, this would involve updating the chunk to remove embedding data
        pass

    def get_all_chunks_with_metadata(self) -> list[dict[str, Any]]:
        """Get all chunks with their metadata including file paths (provider-agnostic)."""
        return self._execute_in_db_thread_sync("get_all_chunks_with_metadata")

    def get_scope_stats(self, scope_prefix: str | None) -> tuple[int, int]:
        """Return (total_files, total_chunks) under an optional scope prefix.

        Best-effort implementation for LanceDB. This should avoid loading full
        chunk content when possible, but LanceDB table APIs may vary across
        versions; callers should treat failures as non-fatal.
        """
        return self._execute_in_db_thread_sync("get_scope_stats", scope_prefix)

    def _executor_get_scope_stats(
        self, conn: Any, state: dict[str, Any], scope_prefix: str | None
    ) -> tuple[int, int]:
        if not self._files_table or not self._chunks_table:
            return 0, 0

        try:
            if scope_prefix:
                normalized = scope_prefix.replace("\\", "/")
                clause = self._build_path_like_clause(normalized)
                files = self._files_table.search().where(clause).to_list()
                file_ids: set[int] = set()
                for row in files:
                    try:
                        fid = row.get("id")
                        if fid is not None:
                            file_ids.add(int(fid))
                    except Exception:
                        continue

                total_files = len(file_ids)
                if not file_ids:
                    return 0, 0

                # Slow fallback: scan the chunks table and count rows whose
                # file_id is in the scoped file_id set.
                #
                # This avoids schema changes while still producing correct scoped
                # chunk totals, but may be memory-heavy for very large databases.
                total_chunks = 0

                try:
                    file_ids_list = sorted(file_ids)
                    batched_total = self._count_chunks_for_file_ids(file_ids_list)
                    if batched_total is not None:
                        return total_files, batched_total
                except Exception:
                    pass

                # Fallback: scan the chunks table in pages to avoid loading the
                # entire dataset at once when pagination is supported.
                try:
                    chunks_count = int(self._chunks_table.count_rows())
                except Exception:
                    chunks_count = 0

                if chunks_count <= 0:
                    return total_files, 0

                page_size = 10_000
                file_ids_set = set(file_ids)

                for offset in range(0, chunks_count, page_size):
                    try:
                        batch_df = self._chunks_table.to_pandas(
                            offset=offset, limit=page_size
                        )
                    except TypeError:
                        # LanceDB may not support offset/limit; fall back to a full load.
                        if offset == 0:
                            try:
                                chunks_df = self._chunks_table.to_pandas()
                            except Exception:
                                try:
                                    self._chunks_table.optimize()
                                    chunks_df = self._chunks_table.to_pandas()
                                except Exception:
                                    return total_files, 0
                            if "file_id" not in chunks_df.columns:
                                return total_files, 0
                            try:
                                total_chunks = int(
                                    chunks_df["file_id"].isin(list(file_ids_set)).sum()
                                )
                            except Exception:
                                total_chunks = 0
                        break

                    if "file_id" not in batch_df.columns:
                        return total_files, 0

                    try:
                        total_chunks += int(
                            batch_df["file_id"].isin(list(file_ids_set)).sum()
                        )
                    except Exception:
                        continue

                return total_files, total_chunks

            # Root scope: counts over full tables.
            total_files = int(self._files_table.count_rows())
            total_chunks = int(self._chunks_table.count_rows())
            return total_files, total_chunks
        except Exception:
            return 0, 0

    def get_scope_file_paths(self, scope_prefix: str | None) -> list[str]:
        """Return file paths under an optional scope prefix."""
        return self._execute_in_db_thread_sync("get_scope_file_paths", scope_prefix)

    def _executor_get_scope_file_paths(
        self, conn: Any, state: dict[str, Any], scope_prefix: str | None
    ) -> list[str]:
        if not self._files_table:
            return []

        try:
            if scope_prefix:
                normalized = scope_prefix.replace("\\", "/")
                clause = self._build_path_like_clause(normalized)
                rows = self._files_table.search().where(clause).to_list()
            else:
                total = int(self._files_table.count_rows())
                rows = self._files_table.head(total).to_list()
        except Exception:
            return []

        out: list[str] = []
        for row in rows:
            try:
                path = str(row.get("path") or "").replace("\\", "/")
            except Exception:
                path = ""
            if path:
                out.append(path)
        out.sort()
        return out

    def _executor_get_all_chunks_with_metadata(
        self, conn: Any, state: dict[str, Any]
    ) -> list[dict[str, Any]]:
        """Executor method for get_all_chunks_with_metadata - runs in DB thread."""
        if not self._chunks_table or not self._files_table:
            return []

        try:
            # Get all chunks using LanceDB native API (workaround for to_pandas() bug)
            chunks_count = self._chunks_table.count_rows()
            try:
                chunks_df = self._chunks_table.head(chunks_count).to_pandas()
            except Exception as data_error:
                logger.error(
                    f"LanceDB data corruption detected in chunks table: {data_error}"
                )
                logger.info("Attempting table recovery by recreating indexes...")
                try:
                    self._chunks_table.optimize()
                    chunks_df = self._chunks_table.head(chunks_count).to_pandas()
                except Exception as recovery_error:
                    logger.error(f"Failed to recover chunks table: {recovery_error}")
                    return []

            # Get all files for path lookup
            files_count = self._files_table.count_rows()
            try:
                files_df = self._files_table.head(files_count).to_pandas()
            except Exception as data_error:
                logger.error(
                    f"LanceDB data corruption detected in files table: {data_error}"
                )
                try:
                    self._files_table.optimize()
                    files_df = self._files_table.head(files_count).to_pandas()
                except Exception as recovery_error:
                    logger.error(f"Failed to recover files table: {recovery_error}")
                    return []

            # Create file_id to path mapping
            file_paths = dict(zip(files_df["id"], files_df["path"]))

            # Build result with file paths
            result = []
            for _, chunk in chunks_df.iterrows():
                result.append(
                    {
                        "id": chunk["id"],
                        "file_id": chunk["file_id"],
                        "file_path": file_paths.get(
                            chunk["file_id"], ""
                        ),  # Keep stored format
                        "content": chunk["content"],
                        "start_line": chunk["start_line"],
                        "end_line": chunk["end_line"],
                        "chunk_type": chunk["chunk_type"],
                        "language": chunk["language"],
                        "name": chunk["name"],
                        "metadata": _deserialize_metadata(chunk.get("metadata")),
                    }
                )

            return result

        except Exception as e:
            logger.error(f"Error getting chunks with metadata: {e}")
            return []

    # Search Operations (delegate to base class which uses executor)
    def _executor_search_semantic(
        self,
        conn: Any,
        state: dict[str, Any],
        query_embedding: list[float],
        provider: str,
        model: str,
        page_size: int = 10,
        offset: int = 0,
        threshold: float | None = None,
        path_filter: str | None = None,
    ) -> tuple[list[dict[str, Any]], dict[str, Any]]:
        """Executor method for search_semantic - runs in DB thread."""
        if self._chunks_table is None:
            raise RuntimeError("Chunks table not initialized")

        # Validate embeddings exist for this provider/model
        try:
            chunks_count = self._chunks_table.count_rows()
            if chunks_count == 0:
                return [], {
                    "offset": offset,
                    "page_size": 0,
                    "has_more": False,
                    "total": 0,
                }

            # Check if any chunks have embeddings for this provider/model
            try:
                sample_chunks = self._chunks_table.head(
                    min(100, chunks_count)
                ).to_pandas()
                # Handle embeddings that are lists - also exclude zero vectors
                embeddings_mask = sample_chunks["embedding"].apply(_has_valid_embedding)
            except Exception as data_error:
                logger.error(
                    f"LanceDB data corruption detected during semantic search: {data_error}"
                )
                return [], {
                    "offset": offset,
                    "page_size": 0,
                    "has_more": False,
                    "total": 0,
                }
            embeddings_exist = (
                embeddings_mask
                & (sample_chunks["provider"] == provider)
                & (sample_chunks["model"] == model)
            ).any()

            if not embeddings_exist:
                logger.warning(
                    f"No embeddings found for provider={provider}, model={model}"
                )
                return [], {
                    "offset": offset,
                    "page_size": 0,
                    "has_more": False,
                    "total": 0,
                }

            # Perform vector search with explicit vector column name
            query = self._chunks_table.search(
                query_embedding, vector_column_name="embedding"
            )
            query = query.where(
                f"provider = '{provider}' AND model = '{model}' AND embedding IS NOT NULL"
            )
            query = query.limit(page_size + offset)

            if threshold:
                query = query.where(f"_distance <= {threshold}")

            if path_filter:
                # Join with files table to filter by path
                pass  # Would need more complex query joining with files table

            results = query.to_list()

            # Deduplicate across fragments (safety net for fragment-induced duplicates)
            results = _deduplicate_by_id(results)

            # Apply offset manually since LanceDB doesn't have native offset
            paginated_results = results[offset : offset + page_size]

            # Format results to match DuckDB output and exclude raw embeddings
            file_map = self._fetch_file_paths_by_ids(
                [r.get("file_id") for r in paginated_results if "file_id" in r]
            )
            formatted_results = []
            for result in paginated_results:
                # Get file path from cached batch lookup
                file_path = file_map.get(result.get("file_id"), "")

                # Convert _distance to similarity (1 - distance for cosine)
                similarity = (
                    1.0 - result.get("_distance", 0.0) if "_distance" in result else 1.0
                )

                # Format the result to match DuckDB's output
                formatted_result = {
                    "chunk_id": result["id"],
                    "symbol": result.get("name", ""),
                    "content": result.get("content", ""),
                    "chunk_type": result.get("chunk_type", ""),
                    "start_line": result.get("start_line", 0),
                    "end_line": result.get("end_line", 0),
                    "file_path": file_path,  # Keep stored format
                    "language": result.get("language", ""),
                    "similarity": similarity,
                    "metadata": _deserialize_metadata(result.get("metadata")),
                }
                formatted_results.append(formatted_result)

            pagination = {
                "offset": offset,
                "page_size": len(paginated_results),
                "has_more": len(results) > offset + page_size,
                "total": len(results),
            }

            return formatted_results, pagination

        except Exception as e:
            logger.error(
                f"Error in semantic search with provider={provider}, model={model}: {e}"
            )
            # Re-raise the error instead of silently returning empty results
            raise RuntimeError(f"Semantic search failed: {e}") from e

    def find_similar_chunks(
        self,
        chunk_id: int,
        provider: str,
        model: str,
        limit: int = 10,
        threshold: float | None = None,
        path_filter: str | None = None,
    ) -> list[dict[str, Any]]:
        """Find chunks similar to the given chunk using its embedding.

        Args:
            chunk_id: ID of the chunk to find similar chunks for
            provider: Embedding provider name
            model: Embedding model name
            limit: Maximum number of results to return
            threshold: Optional similarity threshold (0-1, where 1 is most similar)
            path_filter: Optional relative path to limit search scope

        Returns:
            List of similar chunks with scores and metadata
        """
        return self._execute_in_db_thread_sync(
            "find_similar_chunks",
            chunk_id,
            provider,
            model,
            limit,
            threshold,
            path_filter,
        )

    def _executor_find_similar_chunks(
        self,
        conn: Any,
        state: dict[str, Any],
        chunk_id: int,
        provider: str,
        model: str,
        limit: int,
        threshold: float | None,
        path_filter: str | None,
    ) -> list[dict[str, Any]]:
        """Executor method for find_similar_chunks - runs in DB thread.

        LanceDB-specific implementation:
        - Embeddings stored inline in chunks table (no separate embeddings table)
        - Uses native .search() API with vector_column_name parameter
        - Path filtering deferred (not yet implemented in LanceDB)
        """
        if self._chunks_table is None:
            raise RuntimeError("Chunks table not initialized")

        try:
            # PHASE 1: Retrieve target chunk's embedding
            # In LanceDB, embeddings are stored directly in chunks table
            target_results = (
                self._chunks_table.search()
                .where(
                    f"id = {chunk_id} AND provider = '{provider}' "
                    f"AND model = '{model}'"
                )
                .limit(1)
                .to_list()
            )

            if not target_results:
                logger.warning(
                    f"No embedding found for chunk_id={chunk_id}, "
                    f"provider='{provider}', model='{model}'"
                )
                return []

            target_chunk = target_results[0]
            target_embedding = target_chunk.get("embedding")

            # Validate embedding exists and is valid
            if not _has_valid_embedding(target_embedding):
                logger.warning(
                    f"Chunk {chunk_id} has no valid embedding for "
                    f"provider={provider}, model={model}"
                )
                return []

            # PHASE 2: Vector search for similar chunks
            query = self._chunks_table.search(
                target_embedding, vector_column_name="embedding"
            )
            query = query.where(
                f"provider = '{provider}' AND model = '{model}' "
                f"AND embedding IS NOT NULL AND id != {chunk_id}"
            )

            # Note: Cannot filter by _distance in WHERE clause - it only exists in results
            # We'll filter after getting results if threshold is specified
            # Request more results than needed if using threshold
            fetch_limit = limit * 3 if threshold is not None else limit
            query = query.limit(fetch_limit)

            # TODO(#107): Path filtering not yet implemented in LanceDB
            # See https://github.com/chunkhound/chunkhound/issues/107
            if path_filter:
                logger.warning(
                    "Path filtering not yet implemented for LanceDB "
                    "find_similar_chunks"
                )

            results = query.to_list()

            # PHASE 3: Format results with file paths and apply threshold
            filtered_results: list[tuple[dict[str, Any], float]] = []
            for result in results:
                # Convert distance to similarity score (cosine: similarity = 1 - distance)
                distance = result.get("_distance", 0.0)
                similarity = 1.0 - distance

                # Apply threshold filter if specified
                if threshold is not None and similarity < threshold:
                    continue
                filtered_results.append((result, similarity))
                if len(filtered_results) >= limit:
                    break

            file_map = self._fetch_file_paths_by_ids(
                [r.get("file_id") for r, _ in filtered_results if "file_id" in r]
            )

            formatted_results = []
            for result, similarity in filtered_results:
                file_path = file_map.get(result.get("file_id"), "")
                formatted_results.append({
                    "chunk_id": result["id"],
                    "name": result.get("name", ""),
                    "content": result.get("content", ""),
                    "chunk_type": result.get("chunk_type", ""),
                    "start_line": result.get("start_line", 0),
                    "end_line": result.get("end_line", 0),
                    "file_path": file_path,
                    "language": result.get("language", ""),
                    "score": similarity,  # Match DuckDB convention
                    "metadata": _deserialize_metadata(result.get("metadata")),
                })

            return formatted_results

        except Exception as e:
            logger.error(f"Failed to find similar chunks: {e}")
            return []

    def _executor_search_regex(
        self,
        conn: Any,
        state: dict[str, Any],
        pattern: str,
        page_size: int,
        offset: int,
        path_filter: str | None,
    ) -> tuple[list[dict[str, Any]], dict[str, Any]]:
        """Executor method for search_regex - runs in DB thread."""
        if not self._chunks_table or not self._files_table:
            return [], {"offset": offset, "page_size": 0, "has_more": False, "total": 0}

        try:
            # Build WHERE clause using regexp_match (DataFusion SQL function)
            # Escape single quotes in pattern to prevent SQL injection
            escaped_pattern = pattern.replace("'", "''")
            where_clause = f"regexp_match(content, '{escaped_pattern}')"

            # Get all matching chunks
            # Note: .search().where() without vector may return duplicates across fragments
            results = self._chunks_table.search().where(where_clause).to_list()

            # Deduplicate across fragments (critical fix for fragmentation bug)
            results = _deduplicate_by_id(results)

            # Apply path filter if provided
            if path_filter:
                # Get file IDs matching path filter
                normalized_path = path_filter.replace("\\", "/")
                clause = self._build_path_like_clause(normalized_path)
                file_results = self._files_table.search().where(clause).to_list()
                valid_file_ids = {r["id"] for r in file_results}
                results = [r for r in results if r["file_id"] in valid_file_ids]

            total_count = len(results)

            # Apply pagination
            paginated = results[offset : offset + page_size]

            # Format results with file paths
            file_map = self._fetch_file_paths_by_ids(
                [r.get("file_id") for r in paginated if "file_id" in r]
            )
            formatted = []
            for result in paginated:
                file_path = file_map.get(result.get("file_id"), "")

                formatted.append({
                    "chunk_id": result["id"],
                    "symbol": result.get("name", ""),
                    "content": result.get("content", ""),
                    "chunk_type": result.get("chunk_type", ""),
                    "start_line": result.get("start_line", 0),
                    "end_line": result.get("end_line", 0),
                    "file_path": file_path,
                    "language": result.get("language", ""),
                    "metadata": _deserialize_metadata(result.get("metadata")),
                })

            pagination = {
                "offset": offset,
                "page_size": len(paginated),
                "has_more": total_count > offset + page_size,
                "total": total_count,
            }

            return formatted, pagination

        except Exception as e:
            logger.error(f"Error in regex search: {e}")
            raise RuntimeError(f"Regex search failed: {e}") from e

    def search_fuzzy(
        self,
        query: str,
        page_size: int = 10,
        offset: int = 0,
        path_filter: str | None = None,
    ) -> tuple[list[dict[str, Any]], dict[str, Any]]:
        """Perform fuzzy text search using LanceDB's text capabilities."""
        return self._execute_in_db_thread_sync(
            "search_fuzzy", query, page_size, offset, path_filter
        )

    def _executor_search_fuzzy(
        self,
        conn: Any,
        state: dict[str, Any],
        query: str,
        page_size: int = 10,
        offset: int = 0,
        path_filter: str | None = None,
    ) -> tuple[list[dict[str, Any]], dict[str, Any]]:
        """Executor method for search_fuzzy - runs in DB thread."""
        if not self._chunks_table:
            return [], {"offset": offset, "page_size": 0, "has_more": False, "total": 0}

        try:
            # Use LanceDB's full-text search capabilities
            escaped_query = _escape_like_pattern(query)
            where_clause = f"content LIKE '%{escaped_query}%' ESCAPE '\\\\'"
            results = (
                self._chunks_table.search()
                .where(where_clause)
                .limit(page_size + offset)
                .to_list()
            )

            # Apply offset manually
            paginated_results = results[offset : offset + page_size]

            # Format results to match DuckDB output and exclude raw embeddings
            file_map = self._fetch_file_paths_by_ids(
                [r.get("file_id") for r in paginated_results if "file_id" in r]
            )
            formatted_results = []
            for result in paginated_results:
                # Get file path from cached batch lookup
                file_path = file_map.get(result.get("file_id"), "")

                # Format the result to match DuckDB's output (no similarity for fuzzy search)
                formatted_result = {
                    "chunk_id": result["id"],
                    "symbol": result.get("name", ""),
                    "content": result.get("content", ""),
                    "chunk_type": result.get("chunk_type", ""),
                    "start_line": result.get("start_line", 0),
                    "end_line": result.get("end_line", 0),
                    "file_path": file_path,  # Keep stored format
                    "language": result.get("language", ""),
                }
                formatted_results.append(formatted_result)

            pagination = {
                "offset": offset,
                "page_size": len(paginated_results),
                "has_more": len(results) > offset + page_size,
                "total": len(results),
            }

            return formatted_results, pagination

        except Exception as e:
            logger.error(f"Error in fuzzy search: {e}")
            return [], {"offset": offset, "page_size": 0, "has_more": False, "total": 0}

    def _executor_search_text(
        self,
        conn: Any,
        state: dict[str, Any],
        query: str,
        page_size: int = 10,
        offset: int = 0,
    ) -> tuple[list[dict[str, Any]], dict[str, Any]]:
        """Executor method for search_text - runs in DB thread."""
        return self._executor_search_fuzzy(conn, state, query, page_size, offset, None)

    # Statistics and Monitoring
    def get_stats(self) -> dict[str, int]:
        """Get database statistics (file count, chunk count, etc.)."""
        return self._execute_in_db_thread_sync("get_stats")

    def _executor_get_stats(self, conn: Any, state: dict[str, Any]) -> dict[str, int]:
        """Executor method for get_stats - runs in DB thread."""
        stats = {"files": 0, "chunks": 0, "embeddings": 0, "size_mb": 0}

        try:
            if self._files_table:
                try:
                    stats["files"] = len(self._files_table.to_pandas())
                except Exception as data_error:
                    logger.warning(
                        f"Failed to get files stats due to data corruption: {data_error}"
                    )
                    stats["files"] = 0

            if self._chunks_table:
                try:
                    chunks_df = self._chunks_table.to_pandas()
                    stats["chunks"] = len(chunks_df)
                    # Handle embeddings that are lists - also exclude zero vectors
                    embeddings_mask = chunks_df["embedding"].apply(_has_valid_embedding)
                    stats["embeddings"] = len(chunks_df[embeddings_mask])
                except Exception as data_error:
                    logger.warning(
                        f"Failed to get chunks stats due to data corruption: {data_error}"
                    )
                    # Try to get count using count_rows() which is more robust
                    try:
                        stats["chunks"] = self._chunks_table.count_rows()
                    except Exception:
                        stats["chunks"] = 0
                    stats["embeddings"] = 0

            # Calculate size (approximate)
            if self._db_path.exists():
                total_size = sum(
                    f.stat().st_size for f in self._db_path.rglob("*") if f.is_file()
                )
                stats["size_mb"] = total_size / (1024 * 1024)

        except Exception as e:
            logger.error(f"Error getting stats: {e}")

        return stats

    def get_file_stats(self, file_id: int) -> dict[str, Any]:
        """Get statistics for a specific file."""
        return self._execute_in_db_thread_sync("get_file_stats", file_id)

    def _executor_get_file_stats(
        self, conn: Any, state: dict[str, Any], file_id: int
    ) -> dict[str, Any]:
        """Executor method for get_file_stats - runs in DB thread."""
        chunks = self._executor_get_chunks_by_file_id(conn, state, file_id, False)
        return {
            "file_id": file_id,
            "chunk_count": len(chunks),
            "embedding_count": sum(
                1
                for chunk in chunks
                if chunk.get("embedding") is not None
                and isinstance(chunk.get("embedding"), (list, np.ndarray))
                and len(chunk.get("embedding", [])) > 0
            ),
        }

    def get_provider_stats(self, provider: str, model: str) -> dict[str, Any]:
        """Get statistics for a specific embedding provider/model."""
        return self._execute_in_db_thread_sync("get_provider_stats", provider, model)

    def _executor_get_provider_stats(
        self, conn: Any, state: dict[str, Any], provider: str, model: str
    ) -> dict[str, Any]:
        """Executor method for get_provider_stats - runs in DB thread."""
        if not self._chunks_table:
            return {"provider": provider, "model": model, "embedding_count": 0}

        try:
            results = (
                self._chunks_table.search()
                .where(
                    f"provider = '{provider}' AND model = '{model}' AND embedding IS NOT NULL"
                )
                .to_list()
            )

            return {
                "provider": provider,
                "model": model,
                "embedding_count": len(results),
            }
        except Exception as e:
            logger.error(f"Error getting provider stats: {e}")
            return {"provider": provider, "model": model, "embedding_count": 0}

    # Transaction and Bulk Operations
    def execute_query(
        self, query: str, params: list[Any] | None = None
    ) -> list[dict[str, Any]]:
        """Execute a limited subset of read queries for coordinator helpers.

        LanceDB has no SQL interface; this adapter recognizes a small set of
        patterns used by higher layers (e.g., change detection in the indexing
        coordinator) and serves equivalent results via the native API.

        Supported forms:
        - SELECT path, size, modified_time, content_hash FROM files
        - SELECT path, size, modified_time FROM files
        """
        try:
            if not self._files_table:
                return []

            q = (query or "").strip().lower().replace("\n", " ")
            if q.startswith("select") and " from files" in q:
                # Determine requested columns
                cols: list[str] = []
                try:
                    select_part = q.split("from", 1)[0]
                    select_part = select_part.replace("select", "").strip()
                    cols = [c.strip() for c in select_part.split(",") if c.strip()]
                except Exception:
                    cols = ["path", "size", "modified_time", "content_hash"]

                # Fetch all rows via native API
                try:
                    total = int(self._files_table.count_rows())
                except Exception:
                    total = 0
                rows: list[dict[str, Any]] = []
                try:
                    if total > 0:
                        df = self._files_table.head(total).to_pandas()
                    else:
                        # Fallback for engines that don't support count_rows
                        df = self._files_table.to_pandas()
                    # Normalize frame into list of dicts with requested columns
                    for _, rec in df.iterrows():
                        out: dict[str, Any] = {}
                        for c in cols:
                            if c in rec:
                                out[c] = rec[c]
                            else:
                                # Provide None for missing optional columns
                                out[c] = None
                        rows.append(out)
                    return rows
                except Exception:
                    return []

            # Unsupported pattern → no-op (coordinator will fall back)
            return []
        except Exception:
            return []

    # File Processing Integration (inherited from base class)
    async def process_file_incremental(self, file_path: Path) -> dict[str, Any]:
        """Process a file with incremental parsing and differential chunking."""
        if not self._services_initialized:
            self._initialize_shared_instances()

        # Call process_file with embeddings enabled for real-time indexing
        # This ensures embeddings are generated immediately for modified files
        return await self._indexing_coordinator.process_file(
            file_path, skip_embeddings=False
        )

    # Health and Diagnostics
    def get_fragment_count(self) -> dict[str, int]:
        """Get current fragment counts for chunks and files tables.

        Returns:
            Dictionary with fragment counts: {"chunks": 551, "files": 12}
        """
        return self._execute_in_db_thread_sync("get_fragment_count")

    def _executor_get_fragment_count(
        self, conn: Any, state: dict[str, Any]
    ) -> dict[str, int]:
        """Executor method for get_fragment_count - runs in DB thread."""
        result = {}

        if self._chunks_table:
            try:
                stats = self._chunks_table.stats()
                result["chunks"] = stats.fragment_stats.num_fragments
            except Exception as e:
                logger.debug(f"Could not get chunks fragment count: {e}")
                result["chunks"] = 0

        if self._files_table:
            try:
                stats = self._files_table.stats()
                result["files"] = stats.fragment_stats.num_fragments
            except Exception as e:
                logger.debug(f"Could not get files fragment count: {e}")
                result["files"] = 0

        return result

    def should_optimize(self, operation: str = "") -> bool:
        """Check if optimization is warranted based on fragment count vs threshold.

        Args:
            operation: Optional operation name for logging (e.g., "post-chunking")

        Returns:
            True if fragment count exceeds threshold, False otherwise
        """
        try:
            counts = self.get_fragment_count()
            chunks_fragments = counts.get("chunks", 0)
            if chunks_fragments < self._fragment_threshold:
                op_desc = f" {operation}" if operation else ""
                logger.debug(
                    f"Skipping{op_desc} optimization: {chunks_fragments} fragments "
                    f"< threshold {self._fragment_threshold}"
                )
                return False
            return True
        except Exception as e:
            logger.debug(f"Could not check fragment count, will optimize: {e}")
            return True

    def optimize_tables(self) -> None:
        """Optimize tables by compacting fragments and rebuilding indexes."""
        return self._execute_in_db_thread_sync("optimize_tables")

    def _executor_optimize_tables(self, conn: Any, state: dict[str, Any]) -> None:
        """Executor method for optimize_tables - runs in DB thread."""
        from datetime import timedelta

        try:
            if self._chunks_table:
                logger.debug("Optimizing chunks table - compacting fragments...")
                # Use minimal cleanup window (1 minute) to focus on fragment consolidation
                # rather than time-based cleanup. The goal is compaction, not age-based deletion.
                stats = self._chunks_table.optimize(
                    cleanup_older_than=timedelta(minutes=1), delete_unverified=True
                )
                if stats is not None:
                    logger.debug(
                        f"Chunks table cleanup freed {stats.bytes_removed / 1024 / 1024:.2f} MB"
                    )
                logger.debug("Chunks table optimization complete")

            if self._files_table:
                logger.debug("Optimizing files table - compacting fragments...")
                stats = self._files_table.optimize(
                    cleanup_older_than=timedelta(minutes=1), delete_unverified=True
                )
                if stats is not None:
                    logger.debug(
                        f"Files table cleanup freed {stats.bytes_removed / 1024 / 1024:.2f} MB"
                    )
                logger.debug("Files table optimization complete")

        except Exception as e:
            logger.warning(f"Failed to optimize tables: {e}")

    def health_check(self) -> dict[str, Any]:
        """Perform health check and return status information."""
        return self._execute_in_db_thread_sync("health_check")

    def _executor_health_check(
        self, conn: Any, state: dict[str, Any]
    ) -> dict[str, Any]:
        """Executor method for health_check - runs in DB thread."""
        health_status = {
            "status": "healthy" if self.is_connected else "disconnected",
            "provider": "lancedb",
            "database_path": str(self._db_path),
            "tables": {
                "files": self._files_table is not None,
                "chunks": self._chunks_table is not None,
            },
        }

        # Check for data corruption
        if self.is_connected and self._chunks_table:
            try:
                # Try to read a small sample to detect corruption
                self._chunks_table.head(10).to_pandas()
                health_status["data_integrity"] = "ok"
            except Exception as e:
                health_status["status"] = "corrupted"
                health_status["data_integrity"] = f"corruption detected: {e}"
                health_status["recovery_suggestion"] = (
                    "Run optimize_tables() or recreate database"
                )

        return health_status

    def get_connection_info(self) -> dict[str, Any]:
        """Get information about the database connection."""
        return {
            "provider": "lancedb",
            "database_path": str(self._db_path),
            "connected": self.is_connected,
            "index_type": self.index_type,
        }<|MERGE_RESOLUTION|>--- conflicted
+++ resolved
@@ -121,7 +121,6 @@
     return unique
 
 
-<<<<<<< HEAD
 def _serialize_metadata(metadata: dict | None) -> str | None:
     """Serialize chunk metadata dict to JSON string for storage."""
     return json.dumps(metadata) if metadata else None
@@ -130,7 +129,8 @@
 def _deserialize_metadata(metadata_json: str | None) -> dict:
     """Deserialize chunk metadata from JSON string."""
     return json.loads(metadata_json) if metadata_json else {}
-=======
+
+
 def _escape_like_pattern(value: str) -> str:
     """Escape SQL LIKE metacharacters for prefix matching.
 
@@ -142,7 +142,6 @@
 def _iter_batches(values: list[int], batch_size: int) -> list[list[int]]:
     """Split a list into fixed-size batches."""
     return [values[idx : idx + batch_size] for idx in range(0, len(values), batch_size)]
->>>>>>> 51925852
 
 
 class LanceDBProvider(SerialDatabaseProvider):
