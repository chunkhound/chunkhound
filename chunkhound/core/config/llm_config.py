"""
LLM configuration for ChunkHound deep research.

This module provides a type-safe, validated configuration system for LLM
providers with support for multiple configuration sources (environment
variables, config files, CLI arguments).
"""

import argparse
import os
from typing import Any, Literal

from pydantic import Field, SecretStr, field_validator
from pydantic_settings import BaseSettings, SettingsConfigDict


class LLMConfig(BaseSettings):
    """
    LLM configuration for ChunkHound deep research.

    Configuration Sources (in order of precedence):
    1. CLI arguments
    2. Environment variables (CHUNKHOUND_LLM_*)
    3. Config files
    4. Default values

    Environment Variables:
        CHUNKHOUND_LLM_API_KEY=sk-...
        CHUNKHOUND_LLM_UTILITY_MODEL=gpt-5-nano
        CHUNKHOUND_LLM_SYNTHESIS_MODEL=gpt-5
        CHUNKHOUND_LLM_BASE_URL=https://api.openai.com/v1
        CHUNKHOUND_LLM_PROVIDER=openai
        CHUNKHOUND_LLM_CODEX_REASONING_EFFORT=medium
        CHUNKHOUND_LLM_CODEX_REASONING_EFFORT_UTILITY=low
        CHUNKHOUND_LLM_CODEX_REASONING_EFFORT_SYNTHESIS=high
    """

    model_config = SettingsConfigDict(
        env_prefix="CHUNKHOUND_LLM_",
        env_nested_delimiter="__",
        case_sensitive=False,
        validate_default=True,
        extra="ignore",  # Ignore unknown fields for forward compatibility
    )

    # Provider Selection
    provider: Literal[
        "openai",
        "ollama",
        "claude-code-cli",
        "codex-cli",
<<<<<<< HEAD
        "gemini",
=======
        "anthropic",
>>>>>>> fac935e6
    ] = Field(
        default="openai",
        description="Default LLM provider for both roles (utility, synthesis)",
    )

    # Optional per-role overrides (utility vs synthesis)
<<<<<<< HEAD
    utility_provider: Literal[
        "openai",
        "ollama",
        "claude-code-cli",
        "codex-cli",
        "gemini",
    ] | None = Field(default=None, description="Override provider for utility ops")

    synthesis_provider: Literal[
        "openai",
        "ollama",
        "claude-code-cli",
        "codex-cli",
        "gemini",
    ] | None = Field(default=None, description="Override provider for synthesis ops")
=======
    utility_provider: (
        Literal[
            "openai",
            "ollama",
            "claude-code-cli",
            "codex-cli",
            "anthropic",
        ]
        | None
    ) = Field(default=None, description="Override provider for utility ops")

    synthesis_provider: (
        Literal[
            "openai",
            "ollama",
            "claude-code-cli",
            "codex-cli",
            "anthropic",
        ]
        | None
    ) = Field(default=None, description="Override provider for synthesis ops")
>>>>>>> fac935e6

    # Model Configuration (dual-model architecture)
    utility_model: str = Field(
        default="",  # Will be set by get_default_models() if empty
        description="Model for utility operations (query expansion, follow-ups, classification)",
    )

    synthesis_model: str = Field(
        default="",  # Will be set by get_default_models() if empty
        description="Model for final synthesis (large context analysis)",
    )

    codex_reasoning_effort: Literal["minimal", "low", "medium", "high"] | None = Field(
        default=None,
        description="Default Codex CLI reasoning effort (Responses API thinking level)",
    )
    codex_reasoning_effort_utility: (
        Literal["minimal", "low", "medium", "high"] | None
    ) = Field(
        default=None,
        description="Codex CLI reasoning effort override for utility-stage operations",
    )
    codex_reasoning_effort_synthesis: (
        Literal["minimal", "low", "medium", "high"] | None
    ) = Field(
        default=None,
        description="Codex CLI reasoning effort override for synthesis-stage operations",
    )

    # Anthropic Extended Thinking Configuration
    anthropic_thinking_enabled: bool = Field(
        default=False,
        description="Enable Anthropic extended thinking (shows Claude's reasoning process)",
    )

    anthropic_thinking_budget_tokens: int = Field(
        default=10000,
        ge=1024,
        description="Token budget for Anthropic thinking (min 1024, recommend 10000)",
    )

    anthropic_interleaved_thinking: bool = Field(
        default=False,
        description=(
            "Enable interleaved thinking for tool use (Claude 4 models only). "
            "Allows Claude to think between tool calls for more sophisticated reasoning."
        ),
    )

    # Anthropic Effort Parameter (Opus 4.5 only)
    anthropic_effort: Literal["low", "medium", "high"] | None = Field(
        default=None,
        description=(
            "Control token usage vs thoroughness tradeoff (Opus 4.5 only). "
            "high=maximum capability (default), medium=balanced, low=most efficient"
        ),
    )

    # Anthropic Context Management
    anthropic_context_management_enabled: bool = Field(
        default=False,
        description="Enable automatic context management (tool result and thinking block clearing)",
    )

    anthropic_clear_thinking_keep_turns: int | None = Field(
        default=None,
        ge=1,
        description=(
            "Number of recent assistant turns with thinking blocks to preserve. "
            "Set to None to keep all thinking blocks. Only used when context_management_enabled=True."
        ),
    )

    anthropic_clear_tool_uses_trigger_tokens: int | None = Field(
        default=None,
        description=(
            "Input token threshold to trigger tool result clearing. "
            "Default is 100,000 tokens if not specified."
        ),
    )

    anthropic_clear_tool_uses_keep: int | None = Field(
        default=None,
        description="Number of recent tool use/result pairs to keep after clearing. Default is 3.",
    )

    api_key: SecretStr | None = Field(
        default=None, description="API key for authentication (provider-specific)"
    )

    base_url: str | None = Field(
        default=None,
        description=(
            "Provider-specific base URL: "
            "OpenAI/Ollama: API endpoint (e.g., http://localhost:11434/v1)"
        ),
    )

    # Internal settings
    timeout: int = Field(default=60, description="Internal timeout for LLM calls")
    max_retries: int = Field(default=3, description="Internal max retries")

    @field_validator("base_url")
    def validate_base_url(cls, v: str | None) -> str | None:  # noqa: N805
        """Validate and normalize base URL."""
        if v is None:
            return v

        # Remove trailing slash for consistency
        v = v.rstrip("/")

        # Basic URL validation
        if not (v.startswith("http://") or v.startswith("https://")):
            raise ValueError("base_url must start with http:// or https://")

        return v

    @field_validator(
        "codex_reasoning_effort",
        "codex_reasoning_effort_utility",
        "codex_reasoning_effort_synthesis",
        mode="before",
    )
    def normalize_codex_effort(cls, v: str | None) -> str | None:  # noqa: N805
        if v is None:
            return v
        if isinstance(v, str):
            return v.strip().lower()
        return v

    def get_provider_configs(self) -> tuple[dict[str, Any], dict[str, Any]]:
        """
        Get provider-specific configuration dictionaries for utility and synthesis models.

        Returns:
            Tuple of (utility_config, synthesis_config)
        """
        # Get default models if not specified
        utility_default, synthesis_default = self.get_default_models()

        # Resolve providers per-role
        resolved_utility_provider = self.utility_provider or self.provider
        resolved_synthesis_provider = self.synthesis_provider or self.provider

        base_config = {
            "timeout": self.timeout,
            "max_retries": self.max_retries,
        }

        # Add API key if available
        if self.api_key:
            base_config["api_key"] = self.api_key.get_secret_value()

        # Add base URL if available
        if self.base_url:
            base_config["base_url"] = self.base_url

        # Build utility config
        utility_config = base_config.copy()
        utility_config["provider"] = resolved_utility_provider
        utility_config["model"] = self.utility_model or utility_default

        # Build synthesis config
        synthesis_config = base_config.copy()
        synthesis_config["provider"] = resolved_synthesis_provider
        synthesis_config["model"] = self.synthesis_model or synthesis_default

        def _codex_effort_for(role: str) -> str | None:
            default_effort = self.codex_reasoning_effort
            if role == "utility":
                return self.codex_reasoning_effort_utility or default_effort
            if role == "synthesis":
                return self.codex_reasoning_effort_synthesis or default_effort
            return default_effort

        # Add reasoning_effort for providers that support it (OpenAI and Codex)
        utility_effort = _codex_effort_for("utility")
        if resolved_utility_provider in ("codex-cli", "openai") and utility_effort:
            utility_config["reasoning_effort"] = utility_effort

        synthesis_effort = _codex_effort_for("synthesis")
        if resolved_synthesis_provider in ("codex-cli", "openai") and synthesis_effort:
            synthesis_config["reasoning_effort"] = synthesis_effort

        # Add Anthropic configuration
        if resolved_utility_provider == "anthropic":
            utility_config["thinking_enabled"] = self.anthropic_thinking_enabled
            utility_config["thinking_budget_tokens"] = (
                self.anthropic_thinking_budget_tokens
            )
            utility_config["interleaved_thinking"] = self.anthropic_interleaved_thinking
            if self.anthropic_effort:
                utility_config["effort"] = self.anthropic_effort
            if self.anthropic_context_management_enabled:
                utility_config["context_management_enabled"] = True
                if self.anthropic_clear_thinking_keep_turns is not None:
                    utility_config["clear_thinking_keep_turns"] = (
                        self.anthropic_clear_thinking_keep_turns
                    )
                if self.anthropic_clear_tool_uses_trigger_tokens is not None:
                    utility_config["clear_tool_uses_trigger_tokens"] = (
                        self.anthropic_clear_tool_uses_trigger_tokens
                    )
                if self.anthropic_clear_tool_uses_keep is not None:
                    utility_config["clear_tool_uses_keep"] = (
                        self.anthropic_clear_tool_uses_keep
                    )

        if resolved_synthesis_provider == "anthropic":
            synthesis_config["thinking_enabled"] = self.anthropic_thinking_enabled
            synthesis_config["thinking_budget_tokens"] = (
                self.anthropic_thinking_budget_tokens
            )
            synthesis_config["interleaved_thinking"] = (
                self.anthropic_interleaved_thinking
            )
            if self.anthropic_effort:
                synthesis_config["effort"] = self.anthropic_effort
            if self.anthropic_context_management_enabled:
                synthesis_config["context_management_enabled"] = True
                if self.anthropic_clear_thinking_keep_turns is not None:
                    synthesis_config["clear_thinking_keep_turns"] = (
                        self.anthropic_clear_thinking_keep_turns
                    )
                if self.anthropic_clear_tool_uses_trigger_tokens is not None:
                    synthesis_config["clear_tool_uses_trigger_tokens"] = (
                        self.anthropic_clear_tool_uses_trigger_tokens
                    )
                if self.anthropic_clear_tool_uses_keep is not None:
                    synthesis_config["clear_tool_uses_keep"] = (
                        self.anthropic_clear_tool_uses_keep
                    )

        return utility_config, synthesis_config

    def get_default_models(self) -> tuple[str, str]:
        """
        Get default model names for utility and synthesis based on provider.

        Returns:
            Tuple of (utility_model, synthesis_model)
        """
        # Provider-specific smart defaults
        if self.provider == "openai":
            return ("gpt-5-nano", "gpt-5")
        elif self.provider == "ollama":
            # Ollama: use same model for both (local deployment)
            return ("llama3.2", "llama3.2")
        elif self.provider == "claude-code-cli":
            # Claude Code CLI: Haiku 4.5 for both utility and synthesis
            # (Haiku 4.5 is synthesis-capable and cost-effective, unlike 3.5)
            return ("claude-haiku-4-5-20251001", "claude-haiku-4-5-20251001")
        elif self.provider == "codex-cli":
            # Codex CLI: nominal label; require explicit model if desired
            return ("codex", "codex")
<<<<<<< HEAD
        elif self.provider == "gemini":
            # Gemini: Use Gemini 3 Pro for both (advanced reasoning)
            # Alternative models: gemini-2.5-pro (balanced), gemini-2.5-flash (fast)
            return ("gemini-3-pro-preview", "gemini-3-pro-preview")
=======
        elif self.provider == "anthropic":
            # Anthropic: Haiku 4.5 for utility (fast/cheap), Sonnet 4.5 for synthesis (powerful)
            # Claude 4.5 generation models:
            # - claude-haiku-4-5-20251001: Fastest model with near-frontier intelligence
            # - claude-sonnet-4-5-20250929: Smartest model for complex agents and coding
            # - claude-opus-4-5-20251101: Most capable model with effort control (supports effort parameter)
            # - claude-opus-4-1-20250805: Exceptional model for specialized reasoning (legacy)
            return ("claude-haiku-4-5-20251001", "claude-sonnet-4-5-20250929")
>>>>>>> fac935e6
        else:
            return ("gpt-5-nano", "gpt-5")

    def is_provider_configured(self) -> bool:
        """
        Check if the selected provider is properly configured.

        Returns:
            True if provider is properly configured
        """
        resolved_utility_provider = self.utility_provider or self.provider
        resolved_synthesis_provider = self.synthesis_provider or self.provider
        no_key_required = {"ollama", "claude-code-cli", "codex-cli"}
        if (
            resolved_utility_provider in no_key_required
            and resolved_synthesis_provider in no_key_required
        ):
            # Ollama and Claude Code CLI don't require API key
            # Claude Code CLI uses subscription-based authentication
            return True
        else:
            # OpenAI and Anthropic require API key
            return self.api_key is not None

    def get_missing_config(self) -> list[str]:
        """
        Get list of missing required configuration.

        Returns:
            List of missing configuration parameter names
        """
        missing = []

        if (
            self.provider not in ("ollama", "claude-code-cli", "codex-cli")
            and not self.api_key
        ):
            missing.append("api_key (set CHUNKHOUND_LLM_API_KEY)")

        return missing

    @classmethod
    def add_cli_arguments(cls, parser: argparse.ArgumentParser) -> None:
        """Add LLM-related CLI arguments."""
        parser.add_argument(
            "--llm-utility-model",
            help="Model for utility operations (query expansion, follow-ups, classification)",
        )

        parser.add_argument(
            "--llm-synthesis-model",
            help="Model for final synthesis (large context analysis)",
        )

        parser.add_argument(
            "--llm-api-key",
            help="API key for LLM provider (uses env var if not specified)",
        )

        parser.add_argument(
            "--llm-base-url",
            help="Base URL for LLM API (uses env var if not specified)",
        )

        parser.add_argument(
            "--llm-provider",
<<<<<<< HEAD
            choices=["openai", "ollama", "claude-code-cli", "codex-cli", "gemini"],
=======
            choices=["openai", "ollama", "claude-code-cli", "codex-cli", "anthropic"],
>>>>>>> fac935e6
            help="Default LLM provider for both roles",
        )

        parser.add_argument(
            "--llm-utility-provider",
<<<<<<< HEAD
            choices=["openai", "ollama", "claude-code-cli", "codex-cli", "gemini"],
=======
            choices=["openai", "ollama", "claude-code-cli", "codex-cli", "anthropic"],
>>>>>>> fac935e6
            help="Override LLM provider for utility operations",
        )

        parser.add_argument(
            "--llm-synthesis-provider",
<<<<<<< HEAD
            choices=["openai", "ollama", "claude-code-cli", "codex-cli", "gemini"],
=======
            choices=["openai", "ollama", "claude-code-cli", "codex-cli", "anthropic"],
>>>>>>> fac935e6
            help="Override LLM provider for synthesis operations",
        )

        parser.add_argument(
            "--llm-codex-reasoning-effort",
            choices=["minimal", "low", "medium", "high"],
            help="Codex CLI reasoning effort (thinking depth) when using codex-cli provider",
        )

        parser.add_argument(
            "--llm-codex-reasoning-effort-utility",
            choices=["minimal", "low", "medium", "high"],
            help="Utility-stage Codex reasoning effort override",
        )

        parser.add_argument(
            "--llm-codex-reasoning-effort-synthesis",
            choices=["minimal", "low", "medium", "high"],
            help="Synthesis-stage Codex reasoning effort override",
        )

    @classmethod
    def load_from_env(cls) -> dict[str, Any]:
        """Load LLM config from environment variables."""
        config = {}

        if api_key := os.getenv("CHUNKHOUND_LLM_API_KEY"):
            config["api_key"] = api_key
        if base_url := os.getenv("CHUNKHOUND_LLM_BASE_URL"):
            config["base_url"] = base_url
        if provider := os.getenv("CHUNKHOUND_LLM_PROVIDER"):
            config["provider"] = provider
        if u_provider := os.getenv("CHUNKHOUND_LLM_UTILITY_PROVIDER"):
            config["utility_provider"] = u_provider
        if s_provider := os.getenv("CHUNKHOUND_LLM_SYNTHESIS_PROVIDER"):
            config["synthesis_provider"] = s_provider
        if utility_model := os.getenv("CHUNKHOUND_LLM_UTILITY_MODEL"):
            config["utility_model"] = utility_model
        if synthesis_model := os.getenv("CHUNKHOUND_LLM_SYNTHESIS_MODEL"):
            config["synthesis_model"] = synthesis_model
        if codex_effort := os.getenv("CHUNKHOUND_LLM_CODEX_REASONING_EFFORT"):
            config["codex_reasoning_effort"] = codex_effort.strip().lower()
        if codex_effort_util := os.getenv(
            "CHUNKHOUND_LLM_CODEX_REASONING_EFFORT_UTILITY"
        ):
            config["codex_reasoning_effort_utility"] = codex_effort_util.strip().lower()
        if codex_effort_syn := os.getenv(
            "CHUNKHOUND_LLM_CODEX_REASONING_EFFORT_SYNTHESIS"
        ):
            config["codex_reasoning_effort_synthesis"] = (
                codex_effort_syn.strip().lower()
            )

        return config

    @classmethod
    def extract_cli_overrides(cls, args: Any) -> dict[str, Any]:
        """Extract LLM config from CLI arguments."""
        overrides = {}

        if hasattr(args, "llm_utility_model") and args.llm_utility_model:
            overrides["utility_model"] = args.llm_utility_model
        if hasattr(args, "llm_synthesis_model") and args.llm_synthesis_model:
            overrides["synthesis_model"] = args.llm_synthesis_model
        if hasattr(args, "llm_api_key") and args.llm_api_key:
            overrides["api_key"] = args.llm_api_key
        if hasattr(args, "llm_base_url") and args.llm_base_url:
            overrides["base_url"] = args.llm_base_url
        if hasattr(args, "llm_provider") and args.llm_provider:
            overrides["provider"] = args.llm_provider
        if hasattr(args, "llm_utility_provider") and args.llm_utility_provider:
            overrides["utility_provider"] = args.llm_utility_provider
        if hasattr(args, "llm_synthesis_provider") and args.llm_synthesis_provider:
            overrides["synthesis_provider"] = args.llm_synthesis_provider
        if (
            hasattr(args, "llm_codex_reasoning_effort")
            and args.llm_codex_reasoning_effort
        ):
            overrides["codex_reasoning_effort"] = args.llm_codex_reasoning_effort
        if (
            hasattr(args, "llm_codex_reasoning_effort_utility")
            and args.llm_codex_reasoning_effort_utility
        ):
            overrides["codex_reasoning_effort_utility"] = (
                args.llm_codex_reasoning_effort_utility
            )
        if (
            hasattr(args, "llm_codex_reasoning_effort_synthesis")
            and args.llm_codex_reasoning_effort_synthesis
        ):
            overrides["codex_reasoning_effort_synthesis"] = (
                args.llm_codex_reasoning_effort_synthesis
            )

        return overrides

    def __repr__(self) -> str:
        """String representation hiding sensitive information."""
        api_key_display = "***" if self.api_key else None
        utility_model, synthesis_model = self.get_default_models()
        utility_display = self.utility_model or utility_model
        synthesis_display = self.synthesis_model or synthesis_model
        return (
            f"LLMConfig("
            f"provider={self.provider}, "
            f"utility_model={utility_display}, "
            f"synthesis_model={synthesis_display}, "
            f"api_key={api_key_display}, "
            f"base_url={self.base_url})"
        )<|MERGE_RESOLUTION|>--- conflicted
+++ resolved
@@ -49,23 +49,20 @@
         "ollama",
         "claude-code-cli",
         "codex-cli",
-<<<<<<< HEAD
         "gemini",
-=======
         "anthropic",
->>>>>>> fac935e6
     ] = Field(
         default="openai",
         description="Default LLM provider for both roles (utility, synthesis)",
     )
 
     # Optional per-role overrides (utility vs synthesis)
-<<<<<<< HEAD
     utility_provider: Literal[
         "openai",
         "ollama",
         "claude-code-cli",
         "codex-cli",
+        "anthropic",
         "gemini",
     ] | None = Field(default=None, description="Override provider for utility ops")
 
@@ -74,31 +71,9 @@
         "ollama",
         "claude-code-cli",
         "codex-cli",
+        "anthropic",
         "gemini",
     ] | None = Field(default=None, description="Override provider for synthesis ops")
-=======
-    utility_provider: (
-        Literal[
-            "openai",
-            "ollama",
-            "claude-code-cli",
-            "codex-cli",
-            "anthropic",
-        ]
-        | None
-    ) = Field(default=None, description="Override provider for utility ops")
-
-    synthesis_provider: (
-        Literal[
-            "openai",
-            "ollama",
-            "claude-code-cli",
-            "codex-cli",
-            "anthropic",
-        ]
-        | None
-    ) = Field(default=None, description="Override provider for synthesis ops")
->>>>>>> fac935e6
 
     # Model Configuration (dual-model architecture)
     utility_model: str = Field(
@@ -354,12 +329,10 @@
         elif self.provider == "codex-cli":
             # Codex CLI: nominal label; require explicit model if desired
             return ("codex", "codex")
-<<<<<<< HEAD
         elif self.provider == "gemini":
             # Gemini: Use Gemini 3 Pro for both (advanced reasoning)
             # Alternative models: gemini-2.5-pro (balanced), gemini-2.5-flash (fast)
             return ("gemini-3-pro-preview", "gemini-3-pro-preview")
-=======
         elif self.provider == "anthropic":
             # Anthropic: Haiku 4.5 for utility (fast/cheap), Sonnet 4.5 for synthesis (powerful)
             # Claude 4.5 generation models:
@@ -368,7 +341,6 @@
             # - claude-opus-4-5-20251101: Most capable model with effort control (supports effort parameter)
             # - claude-opus-4-1-20250805: Exceptional model for specialized reasoning (legacy)
             return ("claude-haiku-4-5-20251001", "claude-sonnet-4-5-20250929")
->>>>>>> fac935e6
         else:
             return ("gpt-5-nano", "gpt-5")
 
@@ -435,31 +407,19 @@
 
         parser.add_argument(
             "--llm-provider",
-<<<<<<< HEAD
-            choices=["openai", "ollama", "claude-code-cli", "codex-cli", "gemini"],
-=======
-            choices=["openai", "ollama", "claude-code-cli", "codex-cli", "anthropic"],
->>>>>>> fac935e6
+            choices=["openai", "ollama", "claude-code-cli", "codex-cli", "anthropic", "gemini"],
             help="Default LLM provider for both roles",
         )
 
         parser.add_argument(
             "--llm-utility-provider",
-<<<<<<< HEAD
-            choices=["openai", "ollama", "claude-code-cli", "codex-cli", "gemini"],
-=======
-            choices=["openai", "ollama", "claude-code-cli", "codex-cli", "anthropic"],
->>>>>>> fac935e6
+            choices=["openai", "ollama", "claude-code-cli", "codex-cli", "anthropic", "gemini"],
             help="Override LLM provider for utility operations",
         )
 
         parser.add_argument(
             "--llm-synthesis-provider",
-<<<<<<< HEAD
-            choices=["openai", "ollama", "claude-code-cli", "codex-cli", "gemini"],
-=======
-            choices=["openai", "ollama", "claude-code-cli", "codex-cli", "anthropic"],
->>>>>>> fac935e6
+            choices=["openai", "ollama", "claude-code-cli", "codex-cli", "anthropic", "gemini"],
             help="Override LLM provider for synthesis operations",
         )
 
