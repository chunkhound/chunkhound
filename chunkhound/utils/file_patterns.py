"""File pattern matching utilities for directory traversal.

# FILE_CONTEXT: Shared pattern matching logic for file discovery
# ROLE: Provides picklable helper functions for both sequential and parallel file discovery
# RATIONALE: Eliminates code duplication between worker processes and main thread
#
# PERFORMANCE OPTIMIZATIONS:
# - Compiled regex patterns cached for 2-3x speedup vs fnmatch on repeated matches
# - Module-level functions enable multiprocessing serialization (picklability)
# - Early pattern matching avoids expensive directory traversal of excluded subtrees
"""

import os
import re
<<<<<<< HEAD
from fnmatch import translate
from functools import lru_cache
=======
from fnmatch import translate, fnmatch
>>>>>>> 471ddd35
from pathlib import Path
from typing import Pattern, Optional


@lru_cache(maxsize=4096)
def _compile_pattern_global(pattern: str) -> Pattern[str]:
    return re.compile(translate(pattern))


def compile_pattern(pattern: str, cache: dict[str, Pattern[str]]) -> Pattern[str]:
    """Compile fnmatch pattern to regex with caching.

    Args:
        pattern: fnmatch-style pattern (e.g., "*.py", "**/*.md")
        cache: Dictionary to cache compiled patterns

    Returns:
        Compiled regex pattern

    Note:
        Modifies cache as side effect for performance
    """
    if pattern not in cache:
        # Prefer a small per-process LRU to avoid recompiling identical patterns
        cache[pattern] = _compile_pattern_global(pattern)
    return cache[pattern]


def _summarize_include_patterns(patterns: list[str]) -> tuple[set[str], set[str], bool]:
    """Derive fast-path include sets from simple patterns.

    Returns:
        (allowed_exts, allowed_names, has_complex)

    - allowed_exts captures patterns like "**/*.py" or "*.py" -> {".py"}
    - allowed_names captures exact filename includes like "**/Makefile" or "Makefile"
    - has_complex true when any pattern isn't a pure extension or exact name
    """
    exts: set[str] = set()
    names: set[str] = set()
    complex_pat = False

    def is_simple_ext(s: str) -> str | None:
        # Accept forms like "*.py" exactly (no other wildcards or path separators)
        if s.startswith("*.") and ("*" not in s[2:]) and ("?" not in s) and ("[" not in s) and ("/" not in s):
            return s[1:]
        return None

    def is_exact_name(s: str) -> str | None:
        # No wildcards and no path separators
        if ("*" not in s) and ("?" not in s) and ("[" not in s) and ("/" not in s) and s:
            return s
        return None

    for p in patterns or []:
        q = p
        if q.startswith("**/"):
            q = q[3:]
        ext = is_simple_ext(q)
        if ext is not None:
            exts.add(ext)
            continue
        nm = is_exact_name(q)
        if nm is not None:
            names.add(nm)
            continue
        complex_pat = True

    return exts, names, complex_pat


def should_exclude_path(
    path: Path,
    base_dir: Path,
    patterns: list[str],
    cache: dict[str, Pattern[str]],
) -> bool:
    """Check if a path should be excluded based on patterns.

    Args:
        path: Path to check
        base_dir: Base directory for relative path calculation
        patterns: Exclusion patterns to match against
        cache: Compiled pattern cache

    Returns:
        True if path should be excluded, False otherwise
    """
    try:
        rel_path = path.relative_to(base_dir)
    except ValueError:
        # Path is not under base directory, use as-is
        rel_path = path

    rel_path_str = rel_path.as_posix()
    path_name = path.name

    for exclude_pattern in patterns:
        # Handle **/ prefix and /** suffix patterns (directory subtree excludes)
        if exclude_pattern.startswith("**/") and exclude_pattern.endswith("/**"):
            # Example: **/.venv/**, **/.venv*/**, **/node_modules/**
            target = exclude_pattern[3:-3]

            # If the target segment contains wildcard characters, evaluate it
            # against each path component using fnmatch so patterns like
            # "**/.venv*/**" correctly match ".venv-docling" directories.
            if "*" in target or "?" in target or ("[" in target and "]" in target):
                # Check both relative and absolute component views for robustness
                for part in rel_path.parts:
                    if fnmatch(part, target):
                        return True
                for part in path.parts:
                    if fnmatch(part, target):
                        return True
            else:
                # Fast path for exact directory segment matches
                if target in rel_path.parts or target in path.parts:
                    return True
        elif exclude_pattern.startswith("**/"):
            # Treat "**/..." like include logic: try full and simple variants
            compiled_full = compile_pattern(exclude_pattern, cache)
            compiled_simple = compile_pattern(exclude_pattern[3:], cache)
            if (
                compiled_full.match(rel_path_str)
                or compiled_simple.match(rel_path_str)
                or compiled_simple.match(path_name)
            ):
                return True
        else:
            # Regular pattern - use compiled regex for faster matching
            compiled = compile_pattern(exclude_pattern, cache)
            if compiled.match(rel_path_str) or compiled.match(path_name):
                return True
    return False


def should_include_file(
    file_path: Path,
    root_dir: Path,
    patterns: list[str],
    cache: dict[str, Pattern[str]],
) -> bool:
    """Check if a file matches any of the include patterns.

    Args:
        file_path: File path to check
        root_dir: Root directory for relative path calculation
        patterns: Include patterns to match against
        cache: Compiled pattern cache

    Returns:
        True if file should be included, False otherwise
    """
    rel_path = file_path.relative_to(root_dir)
    rel_path_str = rel_path.as_posix()
    filename = file_path.name

    for pattern in patterns:
        # Handle **/ prefix patterns (common from CLI conversion)
        if pattern.startswith("**/"):
            simple_pattern = pattern[3:]  # Remove **/ prefix (e.g., *.md from **/*.md)

            # Use compiled patterns for consistent performance
            compiled_full = compile_pattern(pattern, cache)
            compiled_simple = compile_pattern(simple_pattern, cache)

            # Match against:
            # 1. Full relative path with **/ for nested files
            # 2. Simple pattern for any depth
            # 3. Filename only for simple patterns
            if (
                compiled_full.match(rel_path_str)
                or compiled_simple.match(rel_path_str)
                or compiled_simple.match(filename)
            ):
                return True
        else:
            # Use compiled regex for faster matching
            compiled = compile_pattern(pattern, cache)
            if compiled.match(rel_path_str) or compiled.match(filename):
                return True
    return False


def load_gitignore_patterns(dir_path: Path, root_dir: Path) -> list[str]:
    """Load and parse .gitignore file for a directory.

    Args:
        dir_path: Directory containing .gitignore
        root_dir: Root directory for relative pattern resolution

    Returns:
        List of gitignore patterns converted to exclude patterns

    Note:
        Patterns starting with / are made relative to root_dir.
        Other patterns are made recursive with **/ prefix.
    """
    gitignore_path = dir_path / ".gitignore"
    if not gitignore_path.exists():
        return []

    try:
        with open(gitignore_path, encoding="utf-8", errors="ignore") as f:
            lines = f.read().splitlines()

        patterns_from_gitignore = []
        for line in lines:
            line = line.strip()
            if not line or line.startswith("#"):
                continue

            # Handle trailing slash (directory-only patterns)
            if line.endswith("/"):
                line = line[:-1]

            # Convert gitignore pattern to our exclude pattern format
            if line.startswith("/"):
                # Pattern relative to gitignore's directory
                rel_from_root = dir_path.relative_to(root_dir)
                if rel_from_root == Path("."):
                    # At root level
                    patterns_from_gitignore.append(line[1:])
                    patterns_from_gitignore.append(f"{line[1:]}/**")
                else:
                    # In subdirectory
                    patterns_from_gitignore.append(
                        (rel_from_root / line[1:]).as_posix()
                    )
                    patterns_from_gitignore.append(
                        f"{(rel_from_root / line[1:]).as_posix()}/**"
                    )
            else:
                # Recursive pattern
                rel_from_root = dir_path.relative_to(root_dir)
                if rel_from_root == Path("."):
                    # Use shared normalization utility to avoid double prefixing
                    patterns_from_gitignore.append(normalize_include_pattern(line))
                else:
                    patterns_from_gitignore.append(
                        f"{rel_from_root.as_posix()}/**/{line}"
                    )
                    patterns_from_gitignore.append(f"{rel_from_root.as_posix()}/{line}")

        return patterns_from_gitignore
    except (OSError, Exception) as e:
        # Return empty list on error - caller can log if needed
        return []


def scan_directory_files(
    directory: Path,
    patterns: list[str],
    exclude_patterns: list[str],
    gitignore_patterns: list[str] | None = None,
    ignore_engine: Optional[object] = None,
) -> list[Path]:
    """Scan files in a single directory (non-recursive) with pattern filtering.

    Args:
        directory: Directory to scan
        patterns: Include patterns
        exclude_patterns: Exclude patterns
        gitignore_patterns: Optional gitignore patterns to apply

    Returns:
        List of file paths that match criteria
    """
    files = []
    pattern_cache: dict[str, Pattern[str]] = {}

    try:
        for item in directory.iterdir():
            if item.is_file():
                # Check against exclude patterns or ignore engine
                if ignore_engine is not None:
                    try:
                        if getattr(ignore_engine, "matches", None) and ignore_engine.matches(item, is_dir=False):  # type: ignore[attr-defined]
                            continue
                    except Exception:
                        pass
                elif should_exclude_path(
                    item, directory, exclude_patterns, pattern_cache
                ):
                    continue

                # Check against gitignore patterns
                if gitignore_patterns and should_exclude_path(
                    item, directory, gitignore_patterns, pattern_cache
                ):
                    continue

                # Fast include prefilter: avoid regex matching when file can't possibly match
                allow_exts, allow_names, has_complex = _summarize_include_patterns(patterns)
                if not has_complex:
                    fname = item.name
                    if (fname not in allow_names) and (item.suffix not in allow_exts):
                        continue

                # Check against include patterns
                if should_include_file(item, directory, patterns, pattern_cache):
                    files.append(item)
    except (PermissionError, OSError):
        # Silently skip on errors - caller can log if needed
        pass

    return files


def walk_directory_tree(
    start_path: Path,
    root_directory: Path,
    patterns: list[str],
    exclude_patterns: list[str],
    parent_gitignores: dict[Path, list[str]],
    use_inode_ordering: bool = False,
    ignore_engine: Optional[object] = None,
) -> tuple[list[Path], dict[Path, list[str]]]:
    """Core directory traversal logic shared by sequential and parallel discovery.

    DESIGN: Single source of truth for directory walking with gitignore support.
    This function contains all the os.walk logic that was previously duplicated.

    RACE CONDITION SAFETY: Handles directories deleted during traversal gracefully.

    Args:
        start_path: Starting directory to traverse
        root_directory: Root directory for relative path resolution
        patterns: File patterns to include
        exclude_patterns: Patterns to exclude
        parent_gitignores: Pre-loaded gitignore patterns from parent directories
        use_inode_ordering: Sort directories by inode for disk locality

    Returns:
        Tuple of (list of file paths found, updated gitignore_patterns dict)
    """
    files = []
    gitignore_patterns: dict[Path, list[str]] = parent_gitignores.copy()
    pattern_cache: dict[str, Pattern[str]] = {}  # Local pattern cache

    # Walk the directory tree using os.walk() for efficiency
    # SAFETY: Handle race condition where start_path is deleted before walk begins
    try:
        walk_iter = os.walk(start_path, topdown=True)
    except (FileNotFoundError, NotADirectoryError, PermissionError) as e:
        # Directory deleted, became a file, or permission denied before walk started
        return files, gitignore_patterns

    # Precompute include summary once for this walk
    inc_allow_exts, inc_allow_names, inc_has_complex = _summarize_include_patterns(patterns)

    for dirpath, dirnames, filenames in walk_iter:
        current_dir = Path(dirpath)

        # Load gitignore for current directory
        if ignore_engine is None:
            gitignore_patterns[current_dir] = load_gitignore_patterns(
                current_dir, root_directory
            )
        else:
            gitignore_patterns[current_dir] = []

        # Combine gitignore patterns from parents
        all_gitignore_patterns = []
        check_dir = current_dir
        while check_dir >= root_directory:
            if check_dir in gitignore_patterns:
                all_gitignore_patterns.extend(gitignore_patterns[check_dir])
            if check_dir == root_directory:
                break
            check_dir = check_dir.parent

        # Filter directories in-place (topdown=True enables this optimization)
        # This is KEY: excluded directories are not traversed at all
        dirs_to_remove = []
        for dirname in dirnames:
            dir_path = current_dir / dirname
            excluded = False
            if ignore_engine is not None:
                try:
                    if getattr(ignore_engine, "matches", None) and ignore_engine.matches(dir_path, is_dir=True):  # type: ignore[attr-defined]
                        excluded = True
                except Exception:
                    excluded = False
            else:
                if should_exclude_path(
                    dir_path, root_directory, exclude_patterns, pattern_cache
                ) or (
                    all_gitignore_patterns
                    and should_exclude_path(
                        dir_path, root_directory, all_gitignore_patterns, pattern_cache
                    )
                ):
                    excluded = True

            if excluded:
                dirs_to_remove.append(dirname)

        for dirname in dirs_to_remove:
            dirnames.remove(dirname)

        # Optional inode ordering for HDD disk locality
        if use_inode_ordering:
            try:
                dirnames.sort(key=lambda d: os.stat(current_dir / d).st_ino)
            except (OSError, AttributeError):
                # st_ino not available on all platforms (Windows)
                pass

        # Process files
        for filename in filenames:
            file_path = current_dir / filename

            if ignore_engine is not None:
                try:
                    if getattr(ignore_engine, "matches", None) and ignore_engine.matches(file_path, is_dir=False):  # type: ignore[attr-defined]
                        continue
                except Exception:
                    pass
            elif should_exclude_path(
                file_path, root_directory, exclude_patterns, pattern_cache
            ):
                continue

            if ignore_engine is None:
                if all_gitignore_patterns and should_exclude_path(
                    file_path, root_directory, all_gitignore_patterns, pattern_cache
                ):
                    continue

            # Fast include prefilter: skip files that cannot match simple include patterns
            if not inc_has_complex:
                if (filename not in inc_allow_names) and (file_path.suffix not in inc_allow_exts):
                    continue

            if should_include_file(file_path, root_directory, patterns, pattern_cache):
                files.append(file_path)

    return files, gitignore_patterns

# ---------------------------------------------------------------------------
# Normalization helpers (shared across services)
# ---------------------------------------------------------------------------

def normalize_include_pattern(pattern: str) -> str:
    """Ensure include pattern starts with "**/" prefix without double-prefixing.

    Examples:
    - "*.py"      -> "**/*.py"
    - "**/*.py"   -> "**/*.py" (unchanged)
    - "README"    -> "**/README"
    """
    return pattern if pattern.startswith("**/") else f"**/{pattern}"


def normalize_include_patterns(patterns: list[str]) -> list[str]:
    """Normalize a list of include patterns with consistent "**/" prefixing."""
    return [normalize_include_pattern(p) for p in patterns]


def walk_subtree_worker(
    subtree_path: Path,
    root_directory: Path,
    patterns: list[str],
    exclude_patterns: list[str],
    parent_gitignores: dict[Path, list[str]],
    use_inode_ordering: bool = False,
    ignore_engine_args: Optional[object] = None,
) -> tuple[list[Path], list[str]]:
    """Worker function for parallel directory traversal (must be module-level for pickling).

    MULTIPROCESSING: This function must remain at module level to be picklable by ProcessPoolExecutor.
    Each worker process creates its own pattern cache to avoid sharing state.

    RACE CONDITION SAFETY: Gracefully handles directories deleted during traversal.

    Args:
        subtree_path: Directory subtree to traverse
        root_directory: Root directory for relative path resolution
        patterns: File patterns to include
        exclude_patterns: Patterns to exclude
        parent_gitignores: Pre-loaded gitignore patterns from parent directories
        use_inode_ordering: Sort directories by inode for disk locality (HDD optimization)

    Returns:
        Tuple of (list of file paths found, list of error messages)
    """
    errors = []

    try:
        # Use shared directory traversal logic (optionally with IgnoreEngine)
        ignore_engine_obj = None
        if ignore_engine_args is not None:
            try:
                from .ignore_engine import (
                    build_ignore_engine,
                    build_repo_aware_ignore_engine,
                    build_repo_aware_ignore_engine_from_roots,
                )  # type: ignore
                if isinstance(ignore_engine_args, dict) and ignore_engine_args.get("mode") == "repo_aware":
                    roots = ignore_engine_args.get("roots")
                    backend = ignore_engine_args.get("backend", "python")
                    if roots:
                        ignore_engine_obj = build_repo_aware_ignore_engine_from_roots(
                            root=ignore_engine_args["root"],
                            repo_roots=list(roots),
                            sources=ignore_engine_args["sources"],
                            chignore_file=ignore_engine_args["chf"],
                            config_exclude=ignore_engine_args["cfg"],
                            backend=backend,
                        )
                    else:
                        ignore_engine_obj = build_repo_aware_ignore_engine(
                            root=ignore_engine_args["root"],
                            sources=ignore_engine_args["sources"],
                            chignore_file=ignore_engine_args["chf"],
                            config_exclude=ignore_engine_args["cfg"],
                            backend=backend,
                        )
                else:
                    root, sources, chf, cfg_ex = ignore_engine_args  # type: ignore
                    ignore_engine_obj = build_ignore_engine(
                        root=root, sources=sources, chignore_file=chf, config_exclude=cfg_ex
                    )
            except Exception:
                ignore_engine_obj = None
        files, _ = walk_directory_tree(
            subtree_path,
            root_directory,
            patterns,
            exclude_patterns,
            parent_gitignores,
            use_inode_ordering,
            ignore_engine=ignore_engine_obj,
        )
        return files, errors
    except (FileNotFoundError, NotADirectoryError) as e:
        # Subtree was deleted/moved after being queued for processing
        error_msg = f"Subtree {subtree_path} deleted during traversal: {e}"
        errors.append(error_msg)
        return [], errors
    except PermissionError as e:
        # Permission denied accessing subtree
        error_msg = f"Permission denied accessing {subtree_path}: {e}"
        errors.append(error_msg)
        return [], errors
    except Exception as e:
        # Unexpected error - capture for debugging
        error_msg = (
            f"Unexpected error in worker for {subtree_path}: {type(e).__name__}: {e}"
        )
        errors.append(error_msg)
        return [], errors<|MERGE_RESOLUTION|>--- conflicted
+++ resolved
@@ -12,12 +12,8 @@
 
 import os
 import re
-<<<<<<< HEAD
-from fnmatch import translate
 from functools import lru_cache
-=======
 from fnmatch import translate, fnmatch
->>>>>>> 471ddd35
 from pathlib import Path
 from typing import Pattern, Optional
 
