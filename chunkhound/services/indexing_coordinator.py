--- conflicted
+++ resolved
@@ -833,18 +833,8 @@
                             # No existing chunks - store all as new
                             self._store_and_track_chunks(indexing_result, new_chunk_models)
                     else:
-<<<<<<< HEAD
                         # New file - store all chunks
                         self._store_and_track_chunks(indexing_result, new_chunk_models)
-=======
-                        # New file - store all
-                        ids = self._db.insert_chunks_batch(new_chunk_models)
-
-                    stats["chunk_ids_needing_embeddings"].extend(ids)
-                    stats["total_chunks"] += len(ids)
-                    # Count this file as processed successfully (stored or updated)
-                    stats["total_files"] += 1
->>>>>>> 471ddd35
 
                     # Commit per-file
                     try:
@@ -855,11 +845,9 @@
                         except Exception:
                             pass
 
-<<<<<<< HEAD
                     indexing_result.total_files += 1
 
-=======
->>>>>>> 471ddd35
+
                     # Update progress
                     if file_task is not None and self.progress:
                         self.progress.advance(file_task, 1)
