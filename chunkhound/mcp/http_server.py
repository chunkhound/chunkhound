"""HTTP MCP server implementation using the base class pattern.

This module implements the HTTP transport for MCP using FastMCP,
inheriting common initialization and lifecycle management from MCPServerBase.

Unlike stdio, HTTP servers can use lazy initialization and don't require
global state management.
"""

from typing import Any
import os

<<<<<<< HEAD
# Lazy import FastMCP at runtime to avoid hard import dependency at module import time
FastMCP = None  # type: ignore

=======
>>>>>>> e635283a
from chunkhound.core.config.config import Config

from .base import MCPServerBase
from .common import parse_mcp_arguments
from .tools import execute_tool


class HttpMCPServer(MCPServerBase):
    """MCP server implementation for HTTP protocol using FastMCP.

    Uses lazy initialization pattern - services are initialized on first
    request rather than at startup. This is more suitable for HTTP's
    request/response model.
    """

    def __init__(self, config: Config, port: int = 5173):
        """Initialize HTTP MCP server.

        Args:
            config: Validated configuration object
            port: Port to listen on (default: 5173)
        """
        super().__init__(config)
        self.port = port

<<<<<<< HEAD
        # Create FastMCP instance lazily to avoid import errors during smoke import
        global FastMCP  # noqa: PLW0603
        if FastMCP is None:  # type: ignore
            from fastmcp import FastMCP as _FastMCP  # local import
            FastMCP = _FastMCP  # type: ignore
        self.app: Any = FastMCP("ChunkHound Code Search")  # type: ignore
=======
        # Create FastMCP instance (lazy import to avoid hard dep at module import time)
        from fastmcp import FastMCP  # noqa: WPS433
        self.app: FastMCP = FastMCP("ChunkHound Code Search")
>>>>>>> e635283a

        # Register tools with the server
        self._register_tools()

    def _register_tools(self) -> None:
        """Register all tools from the registry with FastMCP."""
        # FastMCP requires explicit function signatures, not **kwargs
        # So we create specific handler functions for each tool

        @self.app.tool()
        async def get_stats() -> dict[str, Any]:
            """Get database statistics including file, chunk, and embedding counts"""
            await self.initialize()
            result = await execute_tool(
                tool_name="get_stats",
                services=self.ensure_services(),
                embedding_manager=self.embedding_manager,
                arguments={},
                scan_progress=self._scan_progress,
            )
            return dict(result) if hasattr(result, "__dict__") else result

        @self.app.tool()
        async def health_check() -> dict[str, Any]:
            """Check server health status"""
            await self.initialize()
            result = await execute_tool(
                tool_name="health_check",
                services=self.ensure_services(),
                embedding_manager=self.embedding_manager,
                arguments={},
            )
            return dict(result) if hasattr(result, "__dict__") else result

        @self.app.tool()
        async def search_regex(
            pattern: str,
            page_size: int = 10,
            offset: int = 0,
            max_response_tokens: int = 20000,
            path: str | None = None,
        ) -> dict[str, Any]:
            """Search code chunks using regex patterns with pagination support."""
            await self.initialize()

            # Build arguments dict
            args = {
                "pattern": pattern,
                "page_size": page_size,
                "offset": offset,
                "max_response_tokens": max_response_tokens,
            }
            if path is not None:
                args["path"] = path

            result = await execute_tool(
                tool_name="search_regex",
                services=self.ensure_services(),
                embedding_manager=self.embedding_manager,
                arguments=parse_mcp_arguments(args),
            )
            return dict(result) if hasattr(result, "__dict__") else result

        @self.app.tool()
        async def search_semantic(
            query: str,
            page_size: int = 10,
            offset: int = 0,
            max_response_tokens: int = 20000,
            path: str | None = None,
            provider: str = "openai",
            model: str = "text-embedding-3-small",
            threshold: float | None = None,
        ) -> dict[str, Any]:
            """Search code using semantic similarity with pagination support."""
            await self.initialize()

            # Build arguments dict
            args = {
                "query": query,
                "page_size": page_size,
                "offset": offset,
                "max_response_tokens": max_response_tokens,
                "provider": provider,
                "model": model,
            }
            if path is not None:
                args["path"] = path
            if threshold is not None:
                args["threshold"] = threshold

            result = await execute_tool(
                tool_name="search_semantic",
                services=self.ensure_services(),
                embedding_manager=self.embedding_manager,
                arguments=parse_mcp_arguments(args),
            )
            return dict(result) if hasattr(result, "__dict__") else result

    async def run(self) -> None:
        """Run the HTTP server.

        FastMCP handles most of the lifecycle management, so this is simpler
        than the stdio implementation.
        """
        try:
            self.debug_log(f"Starting HTTP server on port {self.port}")

            # Run the FastMCP server in HTTP mode
            await self.app.run_http_async(port=self.port, host="0.0.0.0")

        except KeyboardInterrupt:
            self.debug_log("Server interrupted by user")
        except Exception as e:
            self.debug_log(f"Server error: {e}")
            if self.debug_mode:
                import traceback

                traceback.print_exc()
        finally:
            # Cleanup resources
            await self.cleanup()
            self.debug_log("Server shutdown complete")


async def main() -> None:
    """Main entry point for HTTP server"""
    import argparse
    import sys

    from chunkhound.api.cli.utils.config_factory import create_validated_config
    from chunkhound.mcp.common import add_common_mcp_arguments

    parser = argparse.ArgumentParser(
        description="ChunkHound MCP HTTP server (FastMCP 2.0)",
        formatter_class=argparse.RawDescriptionHelpFormatter,
    )

    # Add common MCP arguments
    add_common_mcp_arguments(parser)

    # HTTP-specific arguments
    parser.add_argument("--host", default="localhost", help="Host to bind to")
    parser.add_argument("--port", type=int, default=5173, help="Port to bind to")

    args = parser.parse_args()

    # Mark process as MCP mode so downstream code avoids interactive prompts
    os.environ["CHUNKHOUND_MCP_MODE"] = "1"

    # Create and validate configuration
    config, validation_errors = create_validated_config(args, "mcp")

    if validation_errors:
        for error in validation_errors:
            print(f"Error: {error}", file=sys.stderr)
        sys.exit(1)

    # Create and run the HTTP server
    server = HttpMCPServer(config, port=args.port)
    await server.run()


if __name__ == "__main__":
    import asyncio

    asyncio.run(main())<|MERGE_RESOLUTION|>--- conflicted
+++ resolved
@@ -10,12 +10,8 @@
 from typing import Any
 import os
 
-<<<<<<< HEAD
 # Lazy import FastMCP at runtime to avoid hard import dependency at module import time
 FastMCP = None  # type: ignore
-
-=======
->>>>>>> e635283a
 from chunkhound.core.config.config import Config
 
 from .base import MCPServerBase
@@ -41,18 +37,12 @@
         super().__init__(config)
         self.port = port
 
-<<<<<<< HEAD
         # Create FastMCP instance lazily to avoid import errors during smoke import
         global FastMCP  # noqa: PLW0603
         if FastMCP is None:  # type: ignore
-            from fastmcp import FastMCP as _FastMCP  # local import
+            from fastmcp import FastMCP as _FastMCP  # noqa: WPS433
             FastMCP = _FastMCP  # type: ignore
         self.app: Any = FastMCP("ChunkHound Code Search")  # type: ignore
-=======
-        # Create FastMCP instance (lazy import to avoid hard dep at module import time)
-        from fastmcp import FastMCP  # noqa: WPS433
-        self.app: FastMCP = FastMCP("ChunkHound Code Search")
->>>>>>> e635283a
 
         # Register tools with the server
         self._register_tools()
@@ -203,6 +193,8 @@
     # Mark process as MCP mode so downstream code avoids interactive prompts
     os.environ["CHUNKHOUND_MCP_MODE"] = "1"
 
+    # Mark MCP mode and create/validate configuration
+    os.environ["CHUNKHOUND_MCP_MODE"] = "1"
     # Create and validate configuration
     config, validation_errors = create_validated_config(args, "mcp")
 
