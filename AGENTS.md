--- conflicted
+++ resolved
@@ -147,8 +147,7 @@
 - Testing philosophy: Fast feedback loops for AI development cycles
 
 ## Agent Research Tools (ChunkHound)
-<<<<<<< HEAD
-- Prefer ChunkHound for repo analysis before using `rg` or bulk reads.
+- Prefer ChunkHound for repo analysis before using `rg` or bulk reads. See `README.md`
 
 ### When to use what
 - `search_semantic` — natural‑language discovery across files. Use first to find concepts (e.g., “where do we tag and publish images?” or “Dockerfile cache configuration")
@@ -160,30 +159,14 @@
 - Use `search_semantic` and `search_regex` with small, focused queries
 - Multiple targeted searches > one broad search
 
-=======
-- Prefer ChunkHound for repo analysis before using `rg` or bulk reads. See `/workspaces/chunkhound/README.md` and `/workspaces/chunkhound/AGENTS.md` 
-
-### When to use what
-- `search_semantic` — natural‑language discovery across files. Use first to find concepts (e.g., “where do we tag and publish images?” or “Dockerfile cach>
-- `search_regex` — exact text/pattern lookups once you know what to match (e.g., `buildah\s+bud`, `CI_REGISTRY_IMAGE`, `COPY\s+auth.json`).
-- `code_research` — deep, structured walkthroughs for architecture or cross‑cutting concerns; returns organized findings (paths, roles, relationships).
-
->>>>>>> 9e71322e
 # Mindset
 You are a senior architect with 20 years of experience across all software domains.
 - TDD delivery as a primary paradigm. RED-FIRST tests before implementation
 - Gather thorough information with tools before solving
 - Work in explicit steps - ask clarifying questions when uncertain
 - BE CRITICAL - validate assumptions, don't trust code blindly
-<<<<<<< HEAD
 - MINIMALISM ABOVE ALL - less code is better code
-=======
-- MINIMALISM ABOVE ALL - less code is better code
-
-# Search Protocol
-- Use the Code Expert to learn the surrounding code style, architecture and module responsibilities
-- Use `search_semantic` and `search_regex` with small, focused queries
-- Multiple targeted searches > one broad search
+
 
 # Architecture First
 LEARN THE SURROUNDING ARCHITECTURE BEFORE CODING.
@@ -217,5 +200,4 @@
 - NEVER Assume your code works - ALWAYS Verify
 - ALWAYS Clean up after completing tasks
 - ALWAYS Produce clean code first time - no temporary backwards compatibility
-- ALWAYS Use sleep for waiting, not polling
->>>>>>> 9e71322e
+- ALWAYS Use sleep for waiting, not polling